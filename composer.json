--- conflicted
+++ resolved
@@ -18,11 +18,7 @@
     ],
     "require": {
         "php": "^7.3 || ^8.0",
-<<<<<<< HEAD
-        "nunomaduro/collision": "dev-repeat-support",
-=======
         "nunomaduro/collision": "^5.4.0|^6.0",
->>>>>>> 447af55e
         "pestphp/pest-plugin": "^1.0.0",
         "phpunit/phpunit": "^9.5.5"
     },
@@ -91,11 +87,5 @@
                 "Pest\\Laravel\\PestServiceProvider"
             ]
         }
-    },
-    "repositories": [
-        {
-            "type": "path",
-            "url": "../collision"
-        }
-    ]
+    }
 }