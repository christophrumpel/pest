<?php

declare(strict_types=1);

namespace Pest\Expectations;

use Closure;
use Pest\Concerns\Retrievable;
use Pest\Expectation;

/**
 * @internal
 *
 * @template TOriginalValue
 * @template TValue
 *
 * @mixin Expectation<TOriginalValue>
 */
final class HigherOrderExpectation
{
    use Retrievable;

    /**
     * @var Expectation<TValue>|EachExpectation<TValue>
     */
    private Expectation|EachExpectation $expectation;

    private bool $opposite = false;

    private bool $shouldReset = false;

    /**
     * Creates a new higher order expectation.
     *
     * @param Expectation<TOriginalValue> $original
     * @param TValue                      $value
     */
    public function __construct(private Expectation $original, mixed $value)
    {
        $this->expectation  = $this->expect($value);
    }

    /**
     * Creates the opposite expectation for the value.
     *
     * @return self<TOriginalValue, TValue>
     */
    public function not(): HigherOrderExpectation
    {
        $this->opposite = !$this->opposite;

        return $this;
    }

    /**
     * Creates a new Expectation.
     *
     * @template TExpectValue
     *
     * @param TExpectValue $value
     *
     * @return Expectation<TExpectValue>
     */
    public function expect(mixed $value): Expectation
    {
        return new Expectation($value);
    }

    /**
     * Creates a new expectation.
     *
     * @template TExpectValue
     *
     * @param TExpectValue $value
     *
     * @return Expectation<TExpectValue>
     */
    public function and(mixed $value): Expectation
    {
        return $this->expect($value);
    }

    /**
<<<<<<< HEAD
     * Scope an expectation callback to the current value in
     * the HigherOrderExpectation chain.
     *
     * @param Closure(Expectation<TValue>): void $expectation
     *
     * @return HigherOrderExpectation<TOriginalValue, TOriginalValue>
     */
    public function scoped(Closure $expectation): self
    {
        $expectation->__invoke($this->expectation);

        return new self($this->original, $this->original->value);
=======
     * Creates a new expectation with the decoded JSON value.
     *
     * @return self<TOriginalValue, array<string|int, mixed>|bool>
     */
    public function json(): self
    {
        return new self($this->original, $this->expectation->json()->value);
>>>>>>> 6bf92d20
    }

    /**
     * Dynamically calls methods on the class with the given arguments.
     *
     * @param array<int, mixed> $arguments
     *
     * @return self<TOriginalValue, mixed>|self<TOriginalValue, TValue>
     */
    public function __call(string $name, array $arguments): self
    {
        if (!$this->expectationHasMethod($name)) {
            /* @phpstan-ignore-next-line */
            return new self($this->original, $this->getValue()->$name(...$arguments));
        }

        return $this->performAssertion($name, $arguments);
    }

    /**
     * Accesses properties in the value or in the expectation.
     *
     * @return self<TOriginalValue, mixed>|self<TOriginalValue, TValue>
     */
    public function __get(string $name): self
    {
        if ($name === 'not') {
            return $this->not();
        }

        if (!$this->expectationHasMethod($name)) {
            /** @var array<string, mixed>|object $value */
            $value = $this->getValue();

            return new self($this->original, $this->retrieve($name, $value));
        }

        return $this->performAssertion($name, []);
    }

    /**
     * Determines if the original expectation has the given method name.
     */
    private function expectationHasMethod(string $name): bool
    {
        return method_exists($this->original, $name) || $this->original::hasMethod($name) || $this->original::hasExtend($name);
    }

    /**
     * Retrieve the applicable value based on the current reset condition.
     *
     * @return TOriginalValue|TValue
     */
    private function getValue(): mixed
    {
        // @phpstan-ignore-next-line
        return $this->shouldReset ? $this->original->value : $this->expectation->value;
    }

    /**
     * Performs the given assertion with the current expectation.
     *
     * @param array<int, mixed> $arguments
     *
     * @return self<TOriginalValue, TValue>
     */
    private function performAssertion(string $name, array $arguments): self
    {
        /* @phpstan-ignore-next-line */
        $this->expectation = ($this->opposite ? $this->expectation->not() : $this->expectation)->{$name}(...$arguments);

        $this->opposite    = false;
        $this->shouldReset = true;

        return $this;
    }
}<|MERGE_RESOLUTION|>--- conflicted
+++ resolved
@@ -81,7 +81,6 @@
     }
 
     /**
-<<<<<<< HEAD
      * Scope an expectation callback to the current value in
      * the HigherOrderExpectation chain.
      *
@@ -94,7 +93,9 @@
         $expectation->__invoke($this->expectation);
 
         return new self($this->original, $this->original->value);
-=======
+    }
+
+    /**
      * Creates a new expectation with the decoded JSON value.
      *
      * @return self<TOriginalValue, array<string|int, mixed>|bool>
@@ -102,7 +103,6 @@
     public function json(): self
     {
         return new self($this->original, $this->expectation->json()->value);
->>>>>>> 6bf92d20
     }
 
     /**
