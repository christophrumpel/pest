<?php

declare(strict_types=1);

namespace Pest\PendingObjects;

<<<<<<< HEAD
=======
use Closure;
use Pest\Exceptions\InvalidUsesPath;
>>>>>>> c6a2e3b4
use Pest\TestSuite;

/**
 * @internal
 */
final class UsesCall
{
    /**
     * Contains a global before each hook closure to be executed.
     *
     * Array indices here matter. They are mapped as follows:
     *
     * - `0` => `beforeAll`
     * - `1` => `beforeEach`
     * - `2` => `afterEach`
     * - `3` => `afterAll`
     *
     * @var array<int, Closure>
     */
    private $hooks = [];

    /**
     * Holds the class and traits.
     *
     * @var array<int, string>
     */
    private $classAndTraits;

    /**
     * Holds the base dirname here the uses call was performed.
     *
     * @var string
     */
    private $filename;

    /**
     * Holds the targets of the uses.
     *
     * @var array<int, string>
     */
    private $targets;

    /**
     * Holds the groups of the uses.
     *
     * @var array<int, string>
     */
    private $groups = [];

    /**
     * Creates a new instance of a pending test uses.
     *
     * @param array<int, string> $classAndTraits
     */
    public function __construct(string $filename, array $classAndTraits)
    {
        $this->classAndTraits = $classAndTraits;
        $this->filename       = $filename;
        $this->targets        = [$filename];
    }

    /**
     * The directories or file where the
     * class or trais should be used.
     */
    public function in(string ...$targets): void
    {
        $targets = array_map(function ($path): string {
            $startChar = DIRECTORY_SEPARATOR;

            if ('\\' === DIRECTORY_SEPARATOR || preg_match('~\A[A-Z]:(?![^/\\\\])~i', $path) > 0) {
                $path = (string) preg_replace_callback('~^(?P<drive>[a-z]+:\\\)~i', function ($match): string {
                    return strtolower($match['drive']);
                }, $path);

                $startChar = strtolower((string) preg_replace('~^([a-z]+:\\\).*$~i', '$1', __DIR__));
            }

            return 0 === strpos($path, $startChar)
                ? $path
                : implode(DIRECTORY_SEPARATOR, [
                    dirname($this->filename),
                    $path,
                ]);
        }, $targets);

        $this->targets = array_reduce($targets, function (array $accumulator, string $target): array {
            if (is_dir($target) || file_exists($target)) {
                $accumulator[] = (string) realpath($target);
            }

            return $accumulator;
        }, []);
    }

    /**
     * Sets the test group(s).
     */
    public function group(string ...$groups): UsesCall
    {
        $this->groups = $groups;

        return $this;
    }

    /**
     * Sets the global beforeAll test hook.
     */
    public function beforeAll(Closure $hook): UsesCall
    {
        $this->hooks[0] = $hook;

        return $this;
    }

    /**
     * Sets the global beforeEach test hook.
     */
    public function beforeEach(Closure $hook): UsesCall
    {
        $this->hooks[1] = $hook;

        return $this;
    }

    /**
     * Sets the global afterEach test hook.
     */
    public function afterEach(Closure $hook): UsesCall
    {
        $this->hooks[2] = $hook;

        return $this;
    }

    /**
     * Sets the global afterAll test hook.
     */
    public function afterAll(Closure $hook): UsesCall
    {
        $this->hooks[3] = $hook;

        return $this;
    }

    /**
     * Dispatch the creation of uses.
     */
    public function __destruct()
    {
        TestSuite::getInstance()->tests->use(
            $this->classAndTraits,
            $this->groups,
            $this->targets,
            $this->hooks,
        );
    }
}<|MERGE_RESOLUTION|>--- conflicted
+++ resolved
@@ -4,11 +4,7 @@
 
 namespace Pest\PendingObjects;
 
-<<<<<<< HEAD
-=======
 use Closure;
-use Pest\Exceptions\InvalidUsesPath;
->>>>>>> c6a2e3b4
 use Pest\TestSuite;
 
 /**
