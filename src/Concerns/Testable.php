<?php

declare(strict_types=1);

namespace Pest\Concerns;

use Closure;
use Pest\Support\Backtrace;
use Pest\Support\ChainableClosure;
use Pest\Support\ExceptionTrace;
use Pest\Support\Reflection;
use Pest\TestSuite;
use PHPUnit\Framework\ExecutionOrderDependency;
use function sprintf;
use Throwable;

/**
 * @internal
 */
trait Testable
{
    /**
     * The Test Case description.
     */
    private string $__description;

    /**
     * The Test Case "test" closure.
     */
    private Closure $__test;

    /**
     * The Test Case "setUp" closure.
     */
    private ?Closure $__beforeEach = null;

    /**
     * The Test Case "tearDown" closure.
     */
    private ?Closure $__afterEach = null;

    /**
     * The Test Case "setUpBeforeClass" closure.
     */
    private static ?Closure $__beforeAll = null;

    /**
     * The test "tearDownAfterClass" closure.
     */
    private static ?Closure $__afterAll = null;

    /**
     * Creates a new Test Case instance.
     */
    public function __construct(Closure $test, string $description, array $data)
    {
        $this->__test          = $test;
        $this->__description   = $description;
        self::$__beforeAll     = null;
        self::$__afterAll      = null;

        parent::__construct('__test');

        $this->setData($description, $data);
    }

    /**
     * Adds groups to the Test Case.
     */
    public function addGroups(array $groups): void
    {
        $groups = array_unique(array_merge($this->groups(), $groups));

        $this->setGroups($groups);
    }

    /**
     * Adds dependencies to the Test Case.
     */
    public function addDependencies(array $tests): void
    {
        $className = $this::class;

        $tests = array_map(static function (string $test) use ($className): ExecutionOrderDependency {
            if (!str_contains($test, '::')) {
                $test = "{$className}::{$test}";
            }

            return new ExecutionOrderDependency($test, '__test');
        }, $tests);

        $this->setDependencies($tests);
    }

    /**
     * Adds a new "setUpBeforeClass" to the Test Case.
     */
    public function __addBeforeAll(?Closure $hook): void
    {
        if (!$hook) {
            return;
        }

        self::$__beforeAll = (self::$__beforeAll instanceof Closure)
            ? ChainableClosure::fromStatic(self::$__beforeAll, $hook)
            : $hook;
    }

    /**
     * Adds a new "tearDownAfterClass" to the Test Case.
     */
    public function __addAfterAll(?Closure $hook): void
    {
        if (!$hook) {
            return;
        }

        self::$__afterAll = (self::$__afterAll instanceof Closure)
            ? ChainableClosure::fromStatic(self::$__afterAll, $hook)
            : $hook;
    }

    /**
     * Adds a new "setUp" to the Test Case.
     */
    public function __addBeforeEach(?Closure $hook): void
    {
        $this->__addHook('__beforeEach', $hook);
    }

    /**
     * Adds a new "tearDown" to the Test Case.
     */
    public function __addAfterEach(?Closure $hook): void
    {
        $this->__addHook('__afterEach', $hook);
    }

    /**
     * Adds a new "hook" to the Test Case.
     */
    private function __addHook(string $property, ?Closure $hook): void
    {
        if (!$hook) {
            return;
        }

        $this->{$property} = ($this->{$property} instanceof Closure)
            ? ChainableClosure::from($this->{$property}, $hook)
            : $hook;
    }

    /**
     * Gets the Test Case name.
     */
    public function getName(bool $withDataSet = true): string
    {
        return (str_ends_with(Backtrace::file(), 'TestRunner.php') || Backtrace::line() === 277)
            ? '__test'
            : $this->__description;
    }

    /**
     * Gets the Test Case filename.
     */
    public static function __getFilename(): string
    {
        return self::$__filename;
    }

    /**
     * This method is called before the first test of this Test Case is run.
     */
    public static function setUpBeforeClass(): void
    {
        parent::setUpBeforeClass();

        $beforeAll = TestSuite::getInstance()->beforeAll->get(self::$__filename);

        if (self::$__beforeAll instanceof Closure) {
            $beforeAll = ChainableClosure::fromStatic(self::$__beforeAll, $beforeAll);
        }

        call_user_func(Closure::bind($beforeAll, null, self::class));
    }

    /**
     * This method is called after the last test of this Test Case is run.
     */
    public static function tearDownAfterClass(): void
    {
        $afterAll = TestSuite::getInstance()->afterAll->get(self::$__filename);

        if (self::$__afterAll instanceof Closure) {
            $afterAll = ChainableClosure::fromStatic(self::$__afterAll, $afterAll);
        }

        call_user_func(Closure::bind($afterAll, null, self::class));

        parent::tearDownAfterClass();
    }

    /**
     * Gets executed before the Test Case.
     */
    protected function setUp(): void
    {
        TestSuite::getInstance()->test = $this;

        parent::setUp();

        $beforeEach = TestSuite::getInstance()->beforeEach->get(self::$__filename);

        if ($this->__beforeEach instanceof Closure) {
            $beforeEach = ChainableClosure::from($this->__beforeEach, $beforeEach);
        }

        $this->__callClosure($beforeEach, func_get_args());
    }

    /**
     * Gets executed after the Test Case.
     */
    protected function tearDown(): void
    {
        $afterEach = TestSuite::getInstance()->afterEach->get(self::$__filename);

        if ($this->__afterEach instanceof Closure) {
            $afterEach = ChainableClosure::from($this->__afterEach, $afterEach);
        }

        $this->__callClosure($afterEach, func_get_args());

        parent::tearDown();

        TestSuite::getInstance()->test = null;
    }

    /**
     * Gets the Test Case filename and description.
     */
    public function toString(): string
    {
        return sprintf(
            '%s::%s',
            self::$__filename,
            $this->__description
        );
    }

    /**
     * Executes the Test Case current test.
     *
     * @throws Throwable
     */
    public function __test(): mixed
    {
        return $this->__callClosure($this->__test, $this->__resolveTestArguments(func_get_args()));
    }

    /**
     * Resolve the passed arguments. Any Closures will be bound to the testcase and resolved.
     *
     * @throws Throwable
     */
    private function __resolveTestArguments(array $arguments): array
    {
<<<<<<< HEAD
        if (count($arguments) !== 1) {
            return $arguments;
        }

        if (!$arguments[0] instanceof Closure) {
            return $arguments;
        }

        $underlyingTest     = Reflection::getFunctionVariable($this->__test, 'factoryTest');
        $testParameterTypes = array_values(Reflection::getFunctionArguments($underlyingTest));

        if (in_array($testParameterTypes[0], ['Closure', 'callable'])) {
            return $arguments;
        }

        $boundDatasetResult = $this->__callClosure($arguments[0], []);

        if (count($testParameterTypes) === 1 || !is_array($boundDatasetResult)) {
            return [$boundDatasetResult];
        }

        return array_values($boundDatasetResult);
=======
        return array_map(fn ($data) => $data instanceof Closure ? $this->__callClosure($data, []) : $data, $arguments);
>>>>>>> cd34f0ba
    }

    /**
     * @throws Throwable
     */
    private function __callClosure(Closure $closure, array $arguments): mixed
    {
        return ExceptionTrace::ensure(fn () => call_user_func_array(Closure::bind($closure, $this, $this::class), $arguments));
    }

    /**
     * Gets the Test Case name that should be used by printers.
     */
    public function getPrintableTestCaseName(): string
    {
        return ltrim(self::class, 'P\\');
    }
}<|MERGE_RESOLUTION|>--- conflicted
+++ resolved
@@ -265,7 +265,6 @@
      */
     private function __resolveTestArguments(array $arguments): array
     {
-<<<<<<< HEAD
         if (count($arguments) !== 1) {
             return $arguments;
         }
@@ -288,9 +287,6 @@
         }
 
         return array_values($boundDatasetResult);
-=======
-        return array_map(fn ($data) => $data instanceof Closure ? $this->__callClosure($data, []) : $data, $arguments);
->>>>>>> cd34f0ba
     }
 
     /**
