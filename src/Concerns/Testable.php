--- conflicted
+++ resolved
@@ -7,13 +7,7 @@
 use Closure;
 use Pest\Support\ChainableClosure;
 use Pest\Support\ExceptionTrace;
-use Pest\Support\Reflection;
 use Pest\TestSuite;
-<<<<<<< HEAD
-use PHPUnit\Framework\ExecutionOrderDependency;
-use function sprintf;
-=======
->>>>>>> c49700dd
 use Throwable;
 
 /**
@@ -200,21 +194,6 @@
     }
 
     /**
-<<<<<<< HEAD
-     * Gets the Test Case filename and description.
-     */
-    public function toString(): string
-    {
-        return sprintf(
-            '%s::%s',
-            self::$__filename,
-            $this->__description
-        );
-    }
-
-    /**
-=======
->>>>>>> c49700dd
      * Executes the Test Case current test.
      *
      * @throws Throwable
@@ -231,28 +210,7 @@
      */
     private function __resolveTestArguments(array $arguments): array
     {
-        if (count($arguments) !== 1) {
-            return $arguments;
-        }
-
-        if (!$arguments[0] instanceof Closure) {
-            return $arguments;
-        }
-
-        $underlyingTest     = Reflection::getFunctionVariable($this->__test, 'factoryTest');
-        $testParameterTypes = array_values(Reflection::getFunctionArguments($underlyingTest));
-
-        if (in_array($testParameterTypes[0], ['Closure', 'callable'])) {
-            return $arguments;
-        }
-
-        $boundDatasetResult = $this->__callClosure($arguments[0], []);
-
-        if (count($testParameterTypes) === 1 || !is_array($boundDatasetResult)) {
-            return [$boundDatasetResult];
-        }
-
-        return array_values($boundDatasetResult);
+        return array_map(fn ($data) => $data instanceof Closure ? $this->__callClosure($data, []) : $data, $arguments);
     }
 
     /**
