<?php

declare(strict_types=1);

namespace Pest\Concerns;

use BadMethodCallException;
use Closure;
use Pest\Expectation;

/**
 * @internal
 */
trait Extendable
{
    /**
     * The list of extends.
     *
     * @var array<string, Closure>
     */
    private static array $extends = [];

<<<<<<< HEAD
    /** @var array<string, array<Closure(Closure, mixed ...$arguments): void>> */
=======
    /** @var array<string, array<Closure(Closure $next, mixed ...$arguments): void>> */
>>>>>>> 5f0752e8
    private static array $pipes = [];

    /**
     * Register a new extend.
     */
    public static function extend(string $name, Closure $extend): void
    {
        static::$extends[$name] = $extend;
    }

    /**
     * Register a pipe to be applied before an expectation is checked.
     */
    public static function pipe(string $name, Closure $pipe): void
    {
        self::$pipes[$name][] = $pipe;
    }

    /**
     * Recister an interceptor that should replace an existing expectation.
     */
    public static function intercept(string $name, string|Closure $filter, Closure $handler): void
    {
        if (is_string($filter)) {
            $filter = function ($value) use ($filter): bool {
                return $value instanceof $filter;
            };
        }

        self::pipe($name, function ($next, ...$arguments) use ($handler, $filter) {
            /** @phpstan-ignore-next-line */
            if ($filter($this->value)) {
                //@phpstan-ignore-next-line
                $handler->bindTo($this, get_class($this))(...$arguments);

                return;
            }

            $next();
        });
    }

    /**
     * Checks if given extend name is registered.
     */
    public static function hasExtend(string $name): bool
    {
        return array_key_exists($name, static::$extends);
    }

    /**
<<<<<<< HEAD
     * Register a pipe to be applied before an expectation is checked.
     */
    public static function pipe(string $name, Closure $handler): void
    {
        self::$pipes[$name][] = $handler;
    }

    /**
     * Register an interceptor that should replace an existing expectation.
     *
     * @param class-string|Closure(mixed $value, mixed ...$arguments): bool $filter
     * @param Closure(mixed ...$arguments): void $handler
     */
    public static function intercept(string $name, string|Closure $filter, Closure $handler): void
    {
        if (is_string($filter)) {
            $filter = fn ($value, ...$arguments): bool => $value instanceof $filter;
        }

        self::pipe($name, function ($next, ...$arguments) use ($handler, $filter): void {
            /* @phpstan-ignore-next-line */
            if (!$filter($this->value, ...$arguments)) {
                $next();

                return;
            }

            /** @phpstan-ignore-next-line */
            $handler = $handler->bindTo($this, $this::class);

            $handler(...$arguments);
        });
    }

    /**
     * Gets the pipes that have been registered for a given expectation and binds them to a context and a scope.
     *
=======
>>>>>>> 5f0752e8
     * @return array<int, Closure>
     */
    private function pipes(string $name, object $context, string $scope): array
    {
<<<<<<< HEAD
        return array_map(fn (Closure $pipe) => $pipe->bindTo($context, $scope), self::$pipes[$name] ?? []);
=======
        return array_map(fn(Closure $pipe) => $pipe->bindTo($context, $scope), self::$pipes[$name] ?? []);
>>>>>>> 5f0752e8
    }

    /**
     * Dynamically handle calls to the class.
     *
     * @param array<int, mixed> $parameters
     */
    public function __call(string $method, array $parameters): mixed
    {
        if (!static::hasExtend($method)) {
            throw new BadMethodCallException("$method is not a callable method name.");
        }

        /** @var Closure $extend */
        $extend = static::$extends[$method]->bindTo($this, static::class);

        return $extend(...$parameters);
    }
}<|MERGE_RESOLUTION|>--- conflicted
+++ resolved
@@ -6,7 +6,6 @@
 
 use BadMethodCallException;
 use Closure;
-use Pest\Expectation;
 
 /**
  * @internal
@@ -20,11 +19,7 @@
      */
     private static array $extends = [];
 
-<<<<<<< HEAD
-    /** @var array<string, array<Closure(Closure, mixed ...$arguments): void>> */
-=======
     /** @var array<string, array<Closure(Closure $next, mixed ...$arguments): void>> */
->>>>>>> 5f0752e8
     private static array $pipes = [];
 
     /**
@@ -76,55 +71,11 @@
     }
 
     /**
-<<<<<<< HEAD
-     * Register a pipe to be applied before an expectation is checked.
-     */
-    public static function pipe(string $name, Closure $handler): void
-    {
-        self::$pipes[$name][] = $handler;
-    }
-
-    /**
-     * Register an interceptor that should replace an existing expectation.
-     *
-     * @param class-string|Closure(mixed $value, mixed ...$arguments): bool $filter
-     * @param Closure(mixed ...$arguments): void $handler
-     */
-    public static function intercept(string $name, string|Closure $filter, Closure $handler): void
-    {
-        if (is_string($filter)) {
-            $filter = fn ($value, ...$arguments): bool => $value instanceof $filter;
-        }
-
-        self::pipe($name, function ($next, ...$arguments) use ($handler, $filter): void {
-            /* @phpstan-ignore-next-line */
-            if (!$filter($this->value, ...$arguments)) {
-                $next();
-
-                return;
-            }
-
-            /** @phpstan-ignore-next-line */
-            $handler = $handler->bindTo($this, $this::class);
-
-            $handler(...$arguments);
-        });
-    }
-
-    /**
-     * Gets the pipes that have been registered for a given expectation and binds them to a context and a scope.
-     *
-=======
->>>>>>> 5f0752e8
      * @return array<int, Closure>
      */
     private function pipes(string $name, object $context, string $scope): array
     {
-<<<<<<< HEAD
-        return array_map(fn (Closure $pipe) => $pipe->bindTo($context, $scope), self::$pipes[$name] ?? []);
-=======
         return array_map(fn(Closure $pipe) => $pipe->bindTo($context, $scope), self::$pipes[$name] ?? []);
->>>>>>> 5f0752e8
     }
 
     /**
