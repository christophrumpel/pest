--- conflicted
+++ resolved
@@ -5,7 +5,6 @@
 namespace Pest\Support;
 
 use Closure;
-use const PHP_MAJOR_VERSION;
 use ReflectionClass;
 use Throwable;
 
@@ -79,15 +78,14 @@
      */
     public function call(object $target)
     {
-<<<<<<< HEAD
         /* @phpstan-ignore-next-line */
         if (is_callable($this->condition) && call_user_func(Closure::bind($this->condition, $target)) === false) {
             return $target;
-=======
+        }
+
         if ($this->hasHigherOrderCallable()) {
             /* @phpstan-ignore-next-line */
             return (new HigherOrderCallables($target))->{$this->methodName}(...$this->arguments);
->>>>>>> d838456c
         }
 
         try {
@@ -109,7 +107,6 @@
     }
 
     /**
-<<<<<<< HEAD
      * Indicates that this message should only be called when the given condition is true.
      *
      * @param callable(): bool $condition
@@ -119,7 +116,9 @@
         $this->condition = $condition;
 
         return $this;
-=======
+    }
+
+    /**
      * Determines whether or not there exists a higher order callable with the message name.
      *
      * @return bool
@@ -127,12 +126,11 @@
     private function hasHigherOrderCallable()
     {
         return in_array($this->methodName, get_class_methods(HigherOrderCallables::class), true);
->>>>>>> d838456c
     }
 
     private static function getUndefinedMethodMessage(object $target, string $methodName): string
     {
-        if (PHP_MAJOR_VERSION >= 8) {
+        if (\PHP_MAJOR_VERSION >= 8) {
             return sprintf(sprintf(self::UNDEFINED_METHOD, sprintf('%s::%s()', get_class($target), $methodName)));
         }
 
