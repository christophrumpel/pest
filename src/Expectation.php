--- conflicted
+++ resolved
@@ -9,13 +9,8 @@
 use Pest\Concerns\Extendable;
 use Pest\Concerns\RetrievesValues;
 use Pest\Exceptions\InvalidExpectationValue;
-<<<<<<< HEAD
 use Pest\Exceptions\PipeException;
 use Pest\Support\ExpectationPipeline;
-=======
-use Pest\Support\Arr;
-use Pest\Support\NullClosure;
->>>>>>> 38296239
 use PHPUnit\Framework\Assert;
 use PHPUnit\Framework\ExpectationFailedException;
 
@@ -247,660 +242,22 @@
     }
 
     /**
-<<<<<<< HEAD
      * Dynamically handle calls to the class or
      * creates a new higher order expectation.
-=======
-     * Asserts that two variables have the same type and
-     * value. Used on objects, it asserts that two
-     * variables reference the same object.
-     */
-    public function toBe(mixed $expected): Expectation
-    {
-        Assert::assertSame($expected, $this->value);
-
-        return $this;
-    }
-
-    /**
-     * Asserts that the value is empty.
-     */
-    public function toBeEmpty(): Expectation
-    {
-        Assert::assertEmpty($this->value);
-
-        return $this;
-    }
-
-    /**
-     * Asserts that the value is true.
-     */
-    public function toBeTrue(): Expectation
-    {
-        Assert::assertTrue($this->value);
-
-        return $this;
-    }
-
-    /**
-     * Asserts that the value is truthy.
-     */
-    public function toBeTruthy(): Expectation
-    {
-        Assert::assertTrue((bool) $this->value);
-
-        return $this;
-    }
-
-    /**
-     * Asserts that the value is false.
-     */
-    public function toBeFalse(): Expectation
-    {
-        Assert::assertFalse($this->value);
-
-        return $this;
-    }
-
-    /**
-     * Asserts that the value is falsy.
-     */
-    public function toBeFalsy(): Expectation
-    {
-        Assert::assertFalse((bool) $this->value);
-
-        return $this;
-    }
-
-    /**
-     * Asserts that the value is greater than $expected.
-     */
-    public function toBeGreaterThan(int|float $expected): Expectation
-    {
-        Assert::assertGreaterThan($expected, $this->value);
-
-        return $this;
-    }
-
-    /**
-     * Asserts that the value is greater than or equal to $expected.
-     */
-    public function toBeGreaterThanOrEqual(int|float $expected): Expectation
-    {
-        Assert::assertGreaterThanOrEqual($expected, $this->value);
-
-        return $this;
-    }
-
-    /**
-     * Asserts that the value is less than or equal to $expected.
-     */
-    public function toBeLessThan(int|float $expected): Expectation
-    {
-        Assert::assertLessThan($expected, $this->value);
-
-        return $this;
-    }
-
-    /**
-     * Asserts that the value is less than $expected.
-     */
-    public function toBeLessThanOrEqual(int|float $expected): Expectation
-    {
-        Assert::assertLessThanOrEqual($expected, $this->value);
-
-        return $this;
-    }
-
-    /**
-     * Asserts that $needle is an element of the value.
-     */
-    public function toContain(mixed ...$needles): Expectation
-    {
-        foreach ($needles as $needle) {
-            if (is_string($this->value)) {
-                // @phpstan-ignore-next-line
-                Assert::assertStringContainsString((string) $needle, $this->value);
-            } else {
-                if (!is_iterable($this->value)) {
-                    InvalidExpectationValue::expected('iterable');
-                }
-                Assert::assertContains($needle, $this->value);
-            }
-        }
-
-        return $this;
-    }
-
-    /**
-     * Asserts that the value starts with $expected.
-     *
-     * @param non-empty-string $expected
-     */
-    public function toStartWith(string $expected): Expectation
-    {
-        if (!is_string($this->value)) {
-            InvalidExpectationValue::expected('string');
-        }
-
-        Assert::assertStringStartsWith($expected, $this->value);
-
-        return $this;
-    }
-
-    /**
-     * Asserts that the value ends with $expected.
-     *
-     * @param non-empty-string $expected
-     */
-    public function toEndWith(string $expected): Expectation
-    {
-        if (!is_string($this->value)) {
-            InvalidExpectationValue::expected('string');
-        }
-
-        Assert::assertStringEndsWith($expected, $this->value);
-
-        return $this;
-    }
-
-    /**
-     * Asserts that $number matches value's Length.
-     */
-    public function toHaveLength(int $number): Expectation
-    {
-        if (is_string($this->value)) {
-            Assert::assertEquals($number, mb_strlen($this->value));
-
-            return $this;
-        }
-
-        if (is_iterable($this->value)) {
-            return $this->toHaveCount($number);
-        }
-
-        if (is_object($this->value)) {
-            if (method_exists($this->value, 'toArray')) {
-                $array = $this->value->toArray();
-            } else {
-                $array = (array) $this->value;
-            }
-
-            Assert::assertCount($number, $array);
-
-            return $this;
-        }
-
-        throw new BadMethodCallException('Expectation value length is not countable.');
-    }
-
-    /**
-     * Asserts that $count matches the number of elements of the value.
-     */
-    public function toHaveCount(int $count): Expectation
-    {
-        if (!is_countable($this->value) && !is_iterable($this->value)) {
-            InvalidExpectationValue::expected('string');
-        }
-
-        Assert::assertCount($count, $this->value);
-
-        return $this;
-    }
-
-    /**
-     * Asserts that the value contains the property $name.
-     */
-    public function toHaveProperty(string $name, mixed $value = null): Expectation
-    {
-        $this->toBeObject();
-
-        //@phpstan-ignore-next-line
-        Assert::assertTrue(property_exists($this->value, $name));
-
-        if (func_num_args() > 1) {
-            /* @phpstan-ignore-next-line */
-            Assert::assertEquals($value, $this->value->{$name});
-        }
-
-        return $this;
-    }
-
-    /**
-     * Asserts that the value contains the provided properties $names.
-     *
-     * @param iterable<array-key, string> $names
-     */
-    public function toHaveProperties(iterable $names): Expectation
-    {
-        foreach ($names as $name) {
-            $this->toHaveProperty($name);
-        }
-
-        return $this;
-    }
-
-    /**
-     * Asserts that two variables have the same value.
-     */
-    public function toEqual(mixed $expected): Expectation
-    {
-        Assert::assertEquals($expected, $this->value);
-
-        return $this;
-    }
-
-    /**
-     * Asserts that two variables have the same value.
-     * The contents of $expected and the $this->value are
-     * canonicalized before they are compared. For instance, when the two
-     * variables $expected and $this->value are arrays, then these arrays
-     * are sorted before they are compared. When $expected and $this->value
-     * are objects, each object is converted to an array containing all
-     * private, protected and public attributes.
-     */
-    public function toEqualCanonicalizing(mixed $expected): Expectation
-    {
-        Assert::assertEqualsCanonicalizing($expected, $this->value);
-
-        return $this;
-    }
-
-    /**
-     * Asserts that the absolute difference between the value and $expected
-     * is lower than $delta.
-     */
-    public function toEqualWithDelta(mixed $expected, float $delta): Expectation
-    {
-        Assert::assertEqualsWithDelta($expected, $this->value, $delta);
-
-        return $this;
-    }
-
-    /**
-     * Asserts that the value is one of the given values.
-     *
-     * @param iterable<int|string, mixed> $values
-     */
-    public function toBeIn(iterable $values): Expectation
-    {
-        Assert::assertContains($this->value, $values);
-
-        return $this;
-    }
-
-    /**
-     * Asserts that the value is infinite.
-     */
-    public function toBeInfinite(): Expectation
-    {
-        Assert::assertInfinite($this->value);
-
-        return $this;
-    }
-
-    /**
-     * Asserts that the value is an instance of $class.
-     *
-     * @param class-string $class
-     */
-    public function toBeInstanceOf(string $class): Expectation
-    {
-        Assert::assertInstanceOf($class, $this->value);
-
-        return $this;
-    }
-
-    /**
-     * Asserts that the value is an array.
-     */
-    public function toBeArray(): Expectation
-    {
-        Assert::assertIsArray($this->value);
-
-        return $this;
-    }
-
-    /**
-     * Asserts that the value is of type bool.
-     */
-    public function toBeBool(): Expectation
-    {
-        Assert::assertIsBool($this->value);
-
-        return $this;
-    }
-
-    /**
-     * Asserts that the value is of type callable.
-     */
-    public function toBeCallable(): Expectation
-    {
-        Assert::assertIsCallable($this->value);
-
-        return $this;
-    }
-
-    /**
-     * Asserts that the value is of type float.
-     */
-    public function toBeFloat(): Expectation
-    {
-        Assert::assertIsFloat($this->value);
-
-        return $this;
-    }
-
-    /**
-     * Asserts that the value is of type int.
-     */
-    public function toBeInt(): Expectation
-    {
-        Assert::assertIsInt($this->value);
-
-        return $this;
-    }
-
-    /**
-     * Asserts that the value is of type iterable.
-     */
-    public function toBeIterable(): Expectation
-    {
-        Assert::assertIsIterable($this->value);
-
-        return $this;
-    }
-
-    /**
-     * Asserts that the value is of type numeric.
-     */
-    public function toBeNumeric(): Expectation
-    {
-        Assert::assertIsNumeric($this->value);
-
-        return $this;
-    }
-
-    /**
-     * Asserts that the value is of type object.
-     */
-    public function toBeObject(): Expectation
-    {
-        Assert::assertIsObject($this->value);
-
-        return $this;
-    }
-
-    /**
-     * Asserts that the value is of type resource.
-     */
-    public function toBeResource(): Expectation
-    {
-        Assert::assertIsResource($this->value);
-
-        return $this;
-    }
-
-    /**
-     * Asserts that the value is of type scalar.
-     */
-    public function toBeScalar(): Expectation
-    {
-        Assert::assertIsScalar($this->value);
-
-        return $this;
-    }
-
-    /**
-     * Asserts that the value is of type string.
-     */
-    public function toBeString(): Expectation
-    {
-        Assert::assertIsString($this->value);
-
-        return $this;
-    }
-
-    /**
-     * Asserts that the value is a JSON string.
-     */
-    public function toBeJson(): Expectation
-    {
-        Assert::assertIsString($this->value);
-
-        //@phpstan-ignore-next-line
-        Assert::assertJson($this->value);
-
-        return $this;
-    }
-
-    /**
-     * Asserts that the value is NAN.
-     */
-    public function toBeNan(): Expectation
-    {
-        Assert::assertNan($this->value);
-
-        return $this;
-    }
-
-    /**
-     * Asserts that the value is null.
-     */
-    public function toBeNull(): Expectation
-    {
-        Assert::assertNull($this->value);
-
-        return $this;
-    }
-
-    /**
-     * Asserts that the value array has the provided $key.
-     */
-    public function toHaveKey(string|int $key, mixed $value = null): Expectation
-    {
-        if (is_object($this->value) && method_exists($this->value, 'toArray')) {
-            $array = $this->value->toArray();
-        } else {
-            $array = (array) $this->value;
-        }
-
-        try {
-            Assert::assertTrue(Arr::has($array, $key));
-
-            /* @phpstan-ignore-next-line  */
-        } catch (ExpectationFailedException $exception) {
-            throw new ExpectationFailedException("Failed asserting that an array has the key '$key'", $exception->getComparisonFailure());
-        }
-
-        if (func_num_args() > 1) {
-            Assert::assertEquals($value, Arr::get($array, $key));
-        }
-
-        return $this;
-    }
-
-    /**
-     * Asserts that the value array has the provided $keys.
-     *
-     * @param array<int, int|string> $keys
-     */
-    public function toHaveKeys(array $keys): Expectation
-    {
-        foreach ($keys as $key) {
-            $this->toHaveKey($key);
-        }
-
-        return $this;
-    }
-
-    /**
-     * Asserts that the value is a directory.
-     */
-    public function toBeDirectory(): Expectation
-    {
-        if (!is_string($this->value)) {
-            InvalidExpectationValue::expected('string');
-        }
-
-        Assert::assertDirectoryExists($this->value);
-
-        return $this;
-    }
-
-    /**
-     * Asserts that the value is a directory and is readable.
-     */
-    public function toBeReadableDirectory(): Expectation
-    {
-        if (!is_string($this->value)) {
-            InvalidExpectationValue::expected('string');
-        }
-
-        Assert::assertDirectoryIsReadable($this->value);
-
-        return $this;
-    }
-
-    /**
-     * Asserts that the value is a directory and is writable.
-     */
-    public function toBeWritableDirectory(): Expectation
-    {
-        if (!is_string($this->value)) {
-            InvalidExpectationValue::expected('string');
-        }
-
-        Assert::assertDirectoryIsWritable($this->value);
-
-        return $this;
-    }
-
-    /**
-     * Asserts that the value is a file.
-     */
-    public function toBeFile(): Expectation
-    {
-        if (!is_string($this->value)) {
-            InvalidExpectationValue::expected('string');
-        }
-
-        Assert::assertFileExists($this->value);
-
-        return $this;
-    }
-
-    /**
-     * Asserts that the value is a file and is readable.
-     */
-    public function toBeReadableFile(): Expectation
-    {
-        if (!is_string($this->value)) {
-            InvalidExpectationValue::expected('string');
-        }
-
-        Assert::assertFileIsReadable($this->value);
-
-        return $this;
-    }
-
-    /**
-     * Asserts that the value is a file and is writable.
-     */
-    public function toBeWritableFile(): Expectation
-    {
-        if (!is_string($this->value)) {
-            InvalidExpectationValue::expected('string');
-        }
-        Assert::assertFileIsWritable($this->value);
-
-        return $this;
-    }
-
-    /**
-     * Asserts that the value array matches the given array subset.
-     *
-     * @param iterable<int|string, mixed> $array
-     */
-    public function toMatchArray(iterable|object $array): Expectation
-    {
-        if (is_object($this->value) && method_exists($this->value, 'toArray')) {
-            $valueAsArray = $this->value->toArray();
-        } else {
-            $valueAsArray = (array) $this->value;
-        }
-
-        foreach ($array as $key => $value) {
-            Assert::assertArrayHasKey($key, $valueAsArray);
-
-            Assert::assertEquals(
-                $value,
-                $valueAsArray[$key],
-                sprintf(
-                    'Failed asserting that an array has a key %s with the value %s.',
-                    $this->export($key),
-                    $this->export($valueAsArray[$key]),
-                ),
-            );
-        }
-
-        return $this;
-    }
-
-    /**
-     * Asserts that the value object matches a subset
-     * of the properties of an given object.
->>>>>>> 38296239
      *
      * @param array<int, mixed> $parameters
      */
     public function __call(string $method, array $parameters): Expectation|HigherOrderExpectation
     {
-<<<<<<< HEAD
         if (!$this->hasExpectation($method)) {
-=======
-        foreach ((array) $object as $property => $value) {
-            if (!is_object($this->value) && !is_string($this->value)) {
-                InvalidExpectationValue::expected('object|string');
-            }
-
-            Assert::assertTrue(property_exists($this->value, $property));
-
->>>>>>> 38296239
             /* @phpstan-ignore-next-line */
             return new HigherOrderExpectation($this, $this->value->$method(...$parameters));
         }
 
-<<<<<<< HEAD
         ExpectationPipeline::for($this->getExpectationClosure($method))
             ->send(...$parameters)
             ->through($this->pipes($method, $this, Expectation::class))
             ->run();
-=======
-        return $this;
-    }
-
-    /**
-     * Asserts that the value matches a regular expression.
-     */
-    public function toMatch(string $expression): Expectation
-    {
-        if (!is_string($this->value)) {
-            InvalidExpectationValue::expected('string');
-        }
-        Assert::assertMatchesRegularExpression($expression, $this->value);
-
-        return $this;
-    }
-
-    /**
-     * Asserts that the value matches a constraint.
-     */
-    public function toMatchConstraint(Constraint $constraint): Expectation
-    {
-        Assert::assertThat($this->value, $constraint);
->>>>>>> 38296239
-
         return $this;
     }
 
@@ -919,15 +276,7 @@
             }
         }
 
-<<<<<<< HEAD
         throw PipeException::expectationNotFound($name);
-=======
-        if (!class_exists($exception)) {
-            throw new ExpectationFailedException("Exception with message \"$exception\" not thrown.");
-        }
-
-        throw new ExpectationFailedException("Exception \"$exception\" not thrown.");
->>>>>>> 38296239
     }
 
     private function hasExpectation(string $name): bool
@@ -936,27 +285,8 @@
             return true;
         }
 
-<<<<<<< HEAD
         if (self::hasExtend($name)) {
             return true;
-=======
-        return $this->exporter->export($value);
-    }
-
-    /**
-     * Dynamically handle calls to the class or
-     * creates a new higher order expectation.
-     *
-     * @param array<int, mixed> $parameters
-     *
-     * @return HigherOrderExpectation|mixed
-     */
-    public function __call(string $method, array $parameters)
-    {
-        if (!Expectation::hasExtend($method)) {
-            /* @phpstan-ignore-next-line */
-            return new HigherOrderExpectation($this, $this->value->$method(...$parameters));
->>>>>>> 38296239
         }
 
         return false;
@@ -970,16 +300,11 @@
      */
     public function __get(string $name)
     {
-<<<<<<< HEAD
         if ($name === 'value') {
             return $this->coreExpectation->value;
         }
 
         if (!method_exists($this, $name) && !method_exists($this->coreExpectation, $name) && !Expectation::hasExtend($name)) {
-=======
-        if (!method_exists($this, $name) && !Expectation::hasExtend($name)) {
-            //@phpstan-ignore-next-line
->>>>>>> 38296239
             return new HigherOrderExpectation($this, $this->retrieve($name, $this->value));
         }
 
