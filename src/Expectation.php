<?php

declare(strict_types=1);

namespace Pest;

use BadMethodCallException;
use Closure;
use Pest\Concerns\Extendable;
use Pest\Concerns\RetrievesValues;
use Pest\Exceptions\PipeException;
use Pest\Support\ExpectationPipeline;
use PHPUnit\Framework\Assert;
use PHPUnit\Framework\ExpectationFailedException;

/**
 * @internal
 *
 * @template TValue
 *
 * @property Expectation $not  Creates the opposite expectation.
 * @property Each        $each Creates an expectation on each element on the traversable value.
 *
 * @mixin CoreExpectation
 */
final class Expectation
{
    use RetrievesValues, Extendable {
        __call as __extendsCall;
    }
<<<<<<< HEAD
    use RetrievesValues;

    /** @var CoreExpectation */
    private $coreExpectation;
=======

    /**
     * The exporter instance, if any.
     *
     * @readonly
     */
    private ?Exporter $exporter = null;
>>>>>>> f6004e07

    /**
     * Creates a new Expectation.
     *
     * @param TValue $value
     */
<<<<<<< HEAD
    public function __construct($value)
    {
        $this->coreExpectation = new CoreExpectation($value);
=======
    public function __construct(
        public mixed $value
    ) {
        // ..
>>>>>>> f6004e07
    }

    /**
     * Creates a new expectation.
     *
     * @param TValue $value
     *
     * @return Expectation<TValue>
     */
    public function and(mixed $value): Expectation
    {
        return new self($value);
    }

    /**
     * Creates a new expectation with the decoded JSON value.
     */
    public function json(): Expectation
    {
        return $this->toBeJson()->and(json_decode($this->value, true));
    }

    /**
     * Dump the expectation value and end the script.
     *
     * @return never
     */
    public function dd(mixed ...$arguments): void
    {
        if (function_exists('dd')) {
            dd($this->value, ...$arguments);
        }

        var_dump($this->value);

        exit(1);
    }

    /**
     * Send the expectation value to Ray along with all given arguments.
     */
    public function ray(mixed ...$arguments): self
    {
        if (function_exists('ray')) {
            ray($this->value, ...$arguments);
        }

        return $this;
    }

    /**
     * Creates the opposite expectation for the value.
     */
    public function not(): OppositeExpectation
    {
        return new OppositeExpectation($this);
    }

    /**
     * Creates an expectation on each item of the iterable "value".
     */
    public function each(callable $callback = null): Each
    {
        if (!is_iterable($this->value)) {
            throw new BadMethodCallException('Expectation value is not iterable.');
        }

        if (is_callable($callback)) {
            foreach ($this->value as $item) {
                $callback(new self($item));
            }
        }

        return new Each($this);
    }

    /**
     * Allows you to specify a sequential set of expectations for each item in a iterable "value".
     *
     * @template TSequenceValue
     *
<<<<<<< HEAD
     * @param callable(self, self): void|TSequenceValue ...$callbacks
     *
     * @noinspection PhpParamsInspection
=======
     * @param (callable(self, self): void)|TSequenceValue ...$callbacks
>>>>>>> f6004e07
     */
    public function sequence(mixed ...$callbacks): Expectation
    {
        if (!is_iterable($this->value)) {
            throw new BadMethodCallException('Expectation value is not iterable.');
        }

        $value          = is_array($this->value) ? $this->value : iterator_to_array($this->value);
        $keys           = array_keys($value);
        $values         = array_values($value);
        $callbacksCount = count($callbacks);

        $index = 0;

        while (count($callbacks) < count($values)) {
            $callbacks[] = $callbacks[$index];
            $index       = $index < count($values) - 1 ? $index + 1 : 0;
        }

        if ($callbacksCount > count($values)) {
            Assert::assertLessThanOrEqual(count($value), count($callbacks));
        }

        foreach ($values as $key => $item) {
            if (is_callable($callbacks[$key])) {
                call_user_func($callbacks[$key], new self($item), new self($keys[$key]));
                continue;
            }

            (new self($item))->toEqual($callbacks[$key]);
        }

        return $this;
    }

    /**
     * If the subject matches one of the given "expressions", the expression callback will run.
     *
     * @template TMatchSubject of array-key
     *
<<<<<<< HEAD
     * @param callable(): TMatchSubject|TMatchSubject                             $subject
=======
     * @param (callable(): TMatchSubject)|TMatchSubject $subject
>>>>>>> f6004e07
     * @param array<TMatchSubject, (callable(Expectation<TValue>): mixed)|TValue> $expressions
     */
    public function match(mixed $subject, array $expressions): Expectation
    {
        $subject = is_callable($subject)
            ? $subject
            : fn () => $subject;

        $subject = $subject();

        $matched = false;

        foreach ($expressions as $key => $callback) {
            if ($subject != $key) {
                continue;
            }

            $matched = true;

            if (is_callable($callback)) {
                $callback(new self($this->value));
                continue;
            }

            $this->and($this->value)->toEqual($callback);

            break;
        }

        if ($matched === false) {
            throw new ExpectationFailedException('Unhandled match value.');
        }

        return $this;
    }

    /**
     * Apply the callback if the given "condition" is falsy.
     *
<<<<<<< HEAD
     * @param (callable(): bool)|bool              $condition
=======
     * @param (callable(): bool)|bool $condition
>>>>>>> f6004e07
     * @param callable(Expectation<TValue>): mixed $callback
     */
    public function unless(callable|bool $condition, callable $callback): Expectation
    {
        $condition = is_callable($condition)
            ? $condition
            : static function () use ($condition): bool {
                return $condition;
            };

        return $this->when(!$condition(), $callback);
    }

    /**
     * Apply the callback if the given "condition" is truthy.
     *
<<<<<<< HEAD
     * @param (callable(): bool)|bool              $condition
=======
     * @param (callable(): bool)|bool $condition
>>>>>>> f6004e07
     * @param callable(Expectation<TValue>): mixed $callback
     */
    public function when(callable|bool $condition, callable $callback): Expectation
    {
        $condition = is_callable($condition)
            ? $condition
            : static function () use ($condition): bool {
                return $condition;
            };

        if ($condition()) {
            $callback($this->and($this->value));
        }

        return $this;
    }

    /**
<<<<<<< HEAD
     * Dynamically handle calls to the class or
     * creates a new higher order expectation.
     *
     * @param array<int, mixed> $parameters
     *
     * @return HigherOrderExpectation|Expectation
     */
    public function __call(string $method, array $parameters)
=======
     * Asserts that two variables have the same type and
     * value. Used on objects, it asserts that two
     * variables reference the same object.
     */
    public function toBe(mixed $expected): Expectation
    {
        Assert::assertSame($expected, $this->value);

        return $this;
    }

    /**
     * Asserts that the value is empty.
     */
    public function toBeEmpty(): Expectation
    {
        Assert::assertEmpty($this->value);

        return $this;
    }

    /**
     * Asserts that the value is true.
     */
    public function toBeTrue(): Expectation
    {
        Assert::assertTrue($this->value);

        return $this;
    }

    /**
     * Asserts that the value is truthy.
     */
    public function toBeTruthy(): Expectation
    {
        Assert::assertTrue((bool) $this->value);

        return $this;
    }

    /**
     * Asserts that the value is false.
     */
    public function toBeFalse(): Expectation
    {
        Assert::assertFalse($this->value);

        return $this;
    }

    /**
     * Asserts that the value is falsy.
     */
    public function toBeFalsy(): Expectation
    {
        Assert::assertFalse((bool) $this->value);

        return $this;
    }

    /**
     * Asserts that the value is greater than $expected.
     */
    public function toBeGreaterThan(int|float $expected): Expectation
    {
        Assert::assertGreaterThan($expected, $this->value);

        return $this;
    }

    /**
     * Asserts that the value is greater than or equal to $expected.
     */
    public function toBeGreaterThanOrEqual(int|float $expected): Expectation
    {
        Assert::assertGreaterThanOrEqual($expected, $this->value);

        return $this;
    }

    /**
     * Asserts that the value is less than or equal to $expected.
     */
    public function toBeLessThan(int|float $expected): Expectation
    {
        Assert::assertLessThan($expected, $this->value);

        return $this;
    }

    /**
     * Asserts that the value is less than $expected.
     */
    public function toBeLessThanOrEqual(int|float $expected): Expectation
    {
        Assert::assertLessThanOrEqual($expected, $this->value);

        return $this;
    }

    /**
     * Asserts that $needle is an element of the value.
     */
    public function toContain(mixed ...$needles): Expectation
    {
        foreach ($needles as $needle) {
            if (is_string($this->value)) {
                Assert::assertStringContainsString($needle, $this->value);
            } else {
                Assert::assertContains($needle, $this->value);
            }
        }

        return $this;
    }

    /**
     * Asserts that the value starts with $expected.
     *
     * @param non-empty-string $expected
     */
    public function toStartWith(string $expected): Expectation
    {
        Assert::assertStringStartsWith($expected, $this->value);

        return $this;
    }

    /**
     * Asserts that the value ends with $expected.
     *
     * @param non-empty-string $expected
     */
    public function toEndWith(string $expected): Expectation
    {
        Assert::assertStringEndsWith($expected, $this->value);

        return $this;
    }

    /**
     * Asserts that $number matches value's Length.
     */
    public function toHaveLength(int $number): Expectation
    {
        if (is_string($this->value)) {
            Assert::assertEquals($number, mb_strlen($this->value));

            return $this;
        }

        if (is_iterable($this->value)) {
            return $this->toHaveCount($number);
        }

        if (is_object($this->value)) {
            if (method_exists($this->value, 'toArray')) {
                $array = $this->value->toArray();
            } else {
                $array = (array) $this->value;
            }

            Assert::assertCount($number, $array);

            return $this;
        }

        throw new BadMethodCallException('Expectation value length is not countable.');
    }

    /**
     * Asserts that $count matches the number of elements of the value.
     */
    public function toHaveCount(int $count): Expectation
    {
        Assert::assertCount($count, $this->value);

        return $this;
    }

    /**
     * Asserts that the value contains the property $name.
     */
    public function toHaveProperty(string $name, mixed $value = null): Expectation
    {
        $this->toBeObject();

        Assert::assertTrue(property_exists($this->value, $name));

        if (func_num_args() > 1) {
            /* @phpstan-ignore-next-line */
            Assert::assertEquals($value, $this->value->{$name});
        }

        return $this;
    }

    /**
     * Asserts that the value contains the provided properties $names.
     *
     * @param iterable<array-key, string> $names
     */
    public function toHaveProperties(iterable $names): Expectation
    {
        foreach ($names as $name) {
            $this->toHaveProperty($name);
        }

        return $this;
    }

    /**
     * Asserts that two variables have the same value.
     */
    public function toEqual(mixed $expected): Expectation
    {
        Assert::assertEquals($expected, $this->value);

        return $this;
    }

    /**
     * Asserts that two variables have the same value.
     * The contents of $expected and the $this->value are
     * canonicalized before they are compared. For instance, when the two
     * variables $expected and $this->value are arrays, then these arrays
     * are sorted before they are compared. When $expected and $this->value
     * are objects, each object is converted to an array containing all
     * private, protected and public attributes.
     */
    public function toEqualCanonicalizing(mixed $expected): Expectation
    {
        Assert::assertEqualsCanonicalizing($expected, $this->value);

        return $this;
    }

    /**
     * Asserts that the absolute difference between the value and $expected
     * is lower than $delta.
     */
    public function toEqualWithDelta(mixed $expected, float $delta): Expectation
    {
        Assert::assertEqualsWithDelta($expected, $this->value, $delta);

        return $this;
    }

    /**
     * Asserts that the value is one of the given values.
     *
     * @param iterable<int|string, mixed> $values
     */
    public function toBeIn(iterable $values): Expectation
    {
        Assert::assertContains($this->value, $values);

        return $this;
    }

    /**
     * Asserts that the value is infinite.
     */
    public function toBeInfinite(): Expectation
    {
        Assert::assertInfinite($this->value);

        return $this;
    }

    /**
     * Asserts that the value is an instance of $class.
     *
     * @param class-string $class
     */
    public function toBeInstanceOf(string $class): Expectation
    {
        Assert::assertInstanceOf($class, $this->value);

        return $this;
    }

    /**
     * Asserts that the value is an array.
     */
    public function toBeArray(): Expectation
    {
        Assert::assertIsArray($this->value);

        return $this;
    }

    /**
     * Asserts that the value is of type bool.
     */
    public function toBeBool(): Expectation
    {
        Assert::assertIsBool($this->value);

        return $this;
    }

    /**
     * Asserts that the value is of type callable.
     */
    public function toBeCallable(): Expectation
    {
        Assert::assertIsCallable($this->value);

        return $this;
    }

    /**
     * Asserts that the value is of type float.
     */
    public function toBeFloat(): Expectation
    {
        Assert::assertIsFloat($this->value);

        return $this;
    }

    /**
     * Asserts that the value is of type int.
     */
    public function toBeInt(): Expectation
    {
        Assert::assertIsInt($this->value);

        return $this;
    }

    /**
     * Asserts that the value is of type iterable.
     */
    public function toBeIterable(): Expectation
    {
        Assert::assertIsIterable($this->value);

        return $this;
    }

    /**
     * Asserts that the value is of type numeric.
     */
    public function toBeNumeric(): Expectation
    {
        Assert::assertIsNumeric($this->value);

        return $this;
    }

    /**
     * Asserts that the value is of type object.
     */
    public function toBeObject(): Expectation
    {
        Assert::assertIsObject($this->value);

        return $this;
    }

    /**
     * Asserts that the value is of type resource.
     */
    public function toBeResource(): Expectation
    {
        Assert::assertIsResource($this->value);

        return $this;
    }

    /**
     * Asserts that the value is of type scalar.
     */
    public function toBeScalar(): Expectation
    {
        Assert::assertIsScalar($this->value);

        return $this;
    }

    /**
     * Asserts that the value is of type string.
     */
    public function toBeString(): Expectation
    {
        Assert::assertIsString($this->value);

        return $this;
    }

    /**
     * Asserts that the value is a JSON string.
     */
    public function toBeJson(): Expectation
    {
        Assert::assertIsString($this->value);
        Assert::assertJson($this->value);

        return $this;
    }

    /**
     * Asserts that the value is NAN.
     */
    public function toBeNan(): Expectation
    {
        Assert::assertNan($this->value);

        return $this;
    }

    /**
     * Asserts that the value is null.
     */
    public function toBeNull(): Expectation
    {
        Assert::assertNull($this->value);

        return $this;
    }

    /**
     * Asserts that the value array has the provided $key.
     */
    public function toHaveKey(string|int $key, mixed $value = null): Expectation
    {
        if (is_object($this->value) && method_exists($this->value, 'toArray')) {
            $array = $this->value->toArray();
        } else {
            $array = (array) $this->value;
        }

        try {
            Assert::assertTrue(Arr::has($array, $key));

            /* @phpstan-ignore-next-line  */
        } catch (ExpectationFailedException $exception) {
            throw new ExpectationFailedException("Failed asserting that an array has the key '$key'", $exception->getComparisonFailure());
        }

        if (func_num_args() > 1) {
            Assert::assertEquals($value, Arr::get($array, $key));
        }

        return $this;
    }

    /**
     * Asserts that the value array has the provided $keys.
     *
     * @param array<int, int|string> $keys
     */
    public function toHaveKeys(array $keys): Expectation
    {
        foreach ($keys as $key) {
            $this->toHaveKey($key);
        }

        return $this;
    }

    /**
     * Asserts that the value is a directory.
     */
    public function toBeDirectory(): Expectation
    {
        Assert::assertDirectoryExists($this->value);

        return $this;
    }

    /**
     * Asserts that the value is a directory and is readable.
     */
    public function toBeReadableDirectory(): Expectation
    {
        Assert::assertDirectoryIsReadable($this->value);

        return $this;
    }

    /**
     * Asserts that the value is a directory and is writable.
     */
    public function toBeWritableDirectory(): Expectation
    {
        Assert::assertDirectoryIsWritable($this->value);

        return $this;
    }

    /**
     * Asserts that the value is a file.
     */
    public function toBeFile(): Expectation
    {
        Assert::assertFileExists($this->value);

        return $this;
    }

    /**
     * Asserts that the value is a file and is readable.
     */
    public function toBeReadableFile(): Expectation
    {
        Assert::assertFileIsReadable($this->value);

        return $this;
    }

    /**
     * Asserts that the value is a file and is writable.
     */
    public function toBeWritableFile(): Expectation
    {
        Assert::assertFileIsWritable($this->value);

        return $this;
    }

    /**
     * Asserts that the value array matches the given array subset.
     *
     * @param iterable<int|string, mixed> $array
     */
    public function toMatchArray(iterable|object $array): Expectation
    {
        if (is_object($this->value) && method_exists($this->value, 'toArray')) {
            $valueAsArray = $this->value->toArray();
        } else {
            $valueAsArray = (array) $this->value;
        }

        foreach ($array as $key => $value) {
            Assert::assertArrayHasKey($key, $valueAsArray);

            Assert::assertEquals(
                $value,
                $valueAsArray[$key],
                sprintf(
                    'Failed asserting that an array has a key %s with the value %s.',
                    $this->export($key),
                    $this->export($valueAsArray[$key]),
                ),
            );
        }

        return $this;
    }

    /**
     * Asserts that the value object matches a subset
     * of the properties of an given object.
     *
     * @param iterable<string, mixed>|object $object
     */
    public function toMatchObject(iterable|object $object): Expectation
>>>>>>> f6004e07
    {
        if (!$this->hasExpectation($method)) {
            /* @phpstan-ignore-next-line */
            return new HigherOrderExpectation($this, $this->value->$method(...$parameters));
        }

        ExpectationPipeline::for($method, $this->getExpectationClosure($method))
            ->send(...$parameters)
            ->through($this->pipes($method, $this, Expectation::class))
            ->run();

        return $this;
    }

    private function getExpectationClosure(string $name): Closure
    {
<<<<<<< HEAD
        if (method_exists($this->coreExpectation, $name)) {
            //@phpstan-ignore-next-line
            return Closure::fromCallable([$this->coreExpectation, $name]);
=======
        Assert::assertThat($this->value, $constraint);

        return $this;
    }

    /**
     * Asserts that executing value throws an exception.
     *
     * @param (Closure(Throwable): mixed)|string $exception
     */
    public function toThrow(callable|string $exception, string $exceptionMessage = null): Expectation
    {
        $callback = NullClosure::create();

        if ($exception instanceof Closure) {
            $callback   = $exception;
            $parameters = (new ReflectionFunction($exception))->getParameters();

            if (1 !== count($parameters)) {
                throw new InvalidArgumentException('The given closure must have a single parameter type-hinted as the class string.');
            }

            if (!($type = $parameters[0]->getType()) instanceof ReflectionNamedType) {
                throw new InvalidArgumentException('The given closure\'s parameter must be type-hinted as the class string.');
            }

            $exception = $type->getName();
>>>>>>> f6004e07
        }

        if (self::hasExtend($name)) {
            $extend = self::$extends[$name]->bindTo($this, Expectation::class);

            if ($extend != false) {
                return $extend;
            }
        }

        throw PipeException::expectationNotFound($name);
    }

<<<<<<< HEAD
    private function hasExpectation(string $name): bool
=======
    /**
     * Exports the given value.
     */
    private function export(mixed $value): string
>>>>>>> f6004e07
    {
        if (method_exists($this->coreExpectation, $name)) {
            return true;
        }

        if (self::hasExtend($name)) {
            return true;
        }

        return false;
    }

    /**
     * Dynamically calls methods on the class without any arguments
     * or creates a new higher order expectation.
     */
    public function __get(string $name): Expectation|OppositeExpectation|Each|HigherOrderExpectation
    {
        if ($name === 'value') {
            return $this->coreExpectation->value;
        }

        if (!method_exists($this, $name) && !method_exists($this->coreExpectation, $name) && !self::hasExtend($name)) {
            return new HigherOrderExpectation($this, $this->retrieve($name, $this->value));
        }

        /* @phpstan-ignore-next-line */
        return $this->{$name}();
    }

    public static function hasMethod(string $name): bool
    {
        return method_exists(CoreExpectation::class, $name);
    }
}<|MERGE_RESOLUTION|>--- conflicted
+++ resolved
@@ -28,36 +28,19 @@
     use RetrievesValues, Extendable {
         __call as __extendsCall;
     }
-<<<<<<< HEAD
+
     use RetrievesValues;
 
-    /** @var CoreExpectation */
-    private $coreExpectation;
-=======
-
-    /**
-     * The exporter instance, if any.
-     *
-     * @readonly
-     */
-    private ?Exporter $exporter = null;
->>>>>>> f6004e07
+    private CoreExpectation $coreExpectation;
 
     /**
      * Creates a new Expectation.
      *
      * @param TValue $value
      */
-<<<<<<< HEAD
-    public function __construct($value)
+    public function __construct(mixed $value)
     {
         $this->coreExpectation = new CoreExpectation($value);
-=======
-    public function __construct(
-        public mixed $value
-    ) {
-        // ..
->>>>>>> f6004e07
     }
 
     /**
@@ -83,7 +66,7 @@
     /**
      * Dump the expectation value and end the script.
      *
-     * @return never
+     * @phpstan-return never
      */
     public function dd(mixed ...$arguments): void
     {
@@ -139,13 +122,7 @@
      *
      * @template TSequenceValue
      *
-<<<<<<< HEAD
-     * @param callable(self, self): void|TSequenceValue ...$callbacks
-     *
-     * @noinspection PhpParamsInspection
-=======
-     * @param (callable(self, self): void)|TSequenceValue ...$callbacks
->>>>>>> f6004e07
+     * @phpstan-param (callable(self, self): void)|TSequenceValue ...$callbacks
      */
     public function sequence(mixed ...$callbacks): Expectation
     {
@@ -186,11 +163,7 @@
      *
      * @template TMatchSubject of array-key
      *
-<<<<<<< HEAD
-     * @param callable(): TMatchSubject|TMatchSubject                             $subject
-=======
      * @param (callable(): TMatchSubject)|TMatchSubject $subject
->>>>>>> f6004e07
      * @param array<TMatchSubject, (callable(Expectation<TValue>): mixed)|TValue> $expressions
      */
     public function match(mixed $subject, array $expressions): Expectation
@@ -230,12 +203,8 @@
     /**
      * Apply the callback if the given "condition" is falsy.
      *
-<<<<<<< HEAD
-     * @param (callable(): bool)|bool              $condition
-=======
-     * @param (callable(): bool)|bool $condition
->>>>>>> f6004e07
-     * @param callable(Expectation<TValue>): mixed $callback
+     * @phpstan-param (callable(): bool)|bool $condition
+     * @phpstan-param callable(Expectation<TValue>): mixed $callback
      */
     public function unless(callable|bool $condition, callable $callback): Expectation
     {
@@ -251,12 +220,8 @@
     /**
      * Apply the callback if the given "condition" is truthy.
      *
-<<<<<<< HEAD
-     * @param (callable(): bool)|bool              $condition
-=======
-     * @param (callable(): bool)|bool $condition
->>>>>>> f6004e07
-     * @param callable(Expectation<TValue>): mixed $callback
+     * @phpstan-param (callable(): bool)|bool $condition
+     * @phpstan-param callable(Expectation<TValue>): mixed $callback
      */
     public function when(callable|bool $condition, callable $callback): Expectation
     {
@@ -274,578 +239,14 @@
     }
 
     /**
-<<<<<<< HEAD
      * Dynamically handle calls to the class or
      * creates a new higher order expectation.
      *
-     * @param array<int, mixed> $parameters
+     * @phpstan-param array<int, mixed> $parameters
      *
      * @return HigherOrderExpectation|Expectation
      */
     public function __call(string $method, array $parameters)
-=======
-     * Asserts that two variables have the same type and
-     * value. Used on objects, it asserts that two
-     * variables reference the same object.
-     */
-    public function toBe(mixed $expected): Expectation
-    {
-        Assert::assertSame($expected, $this->value);
-
-        return $this;
-    }
-
-    /**
-     * Asserts that the value is empty.
-     */
-    public function toBeEmpty(): Expectation
-    {
-        Assert::assertEmpty($this->value);
-
-        return $this;
-    }
-
-    /**
-     * Asserts that the value is true.
-     */
-    public function toBeTrue(): Expectation
-    {
-        Assert::assertTrue($this->value);
-
-        return $this;
-    }
-
-    /**
-     * Asserts that the value is truthy.
-     */
-    public function toBeTruthy(): Expectation
-    {
-        Assert::assertTrue((bool) $this->value);
-
-        return $this;
-    }
-
-    /**
-     * Asserts that the value is false.
-     */
-    public function toBeFalse(): Expectation
-    {
-        Assert::assertFalse($this->value);
-
-        return $this;
-    }
-
-    /**
-     * Asserts that the value is falsy.
-     */
-    public function toBeFalsy(): Expectation
-    {
-        Assert::assertFalse((bool) $this->value);
-
-        return $this;
-    }
-
-    /**
-     * Asserts that the value is greater than $expected.
-     */
-    public function toBeGreaterThan(int|float $expected): Expectation
-    {
-        Assert::assertGreaterThan($expected, $this->value);
-
-        return $this;
-    }
-
-    /**
-     * Asserts that the value is greater than or equal to $expected.
-     */
-    public function toBeGreaterThanOrEqual(int|float $expected): Expectation
-    {
-        Assert::assertGreaterThanOrEqual($expected, $this->value);
-
-        return $this;
-    }
-
-    /**
-     * Asserts that the value is less than or equal to $expected.
-     */
-    public function toBeLessThan(int|float $expected): Expectation
-    {
-        Assert::assertLessThan($expected, $this->value);
-
-        return $this;
-    }
-
-    /**
-     * Asserts that the value is less than $expected.
-     */
-    public function toBeLessThanOrEqual(int|float $expected): Expectation
-    {
-        Assert::assertLessThanOrEqual($expected, $this->value);
-
-        return $this;
-    }
-
-    /**
-     * Asserts that $needle is an element of the value.
-     */
-    public function toContain(mixed ...$needles): Expectation
-    {
-        foreach ($needles as $needle) {
-            if (is_string($this->value)) {
-                Assert::assertStringContainsString($needle, $this->value);
-            } else {
-                Assert::assertContains($needle, $this->value);
-            }
-        }
-
-        return $this;
-    }
-
-    /**
-     * Asserts that the value starts with $expected.
-     *
-     * @param non-empty-string $expected
-     */
-    public function toStartWith(string $expected): Expectation
-    {
-        Assert::assertStringStartsWith($expected, $this->value);
-
-        return $this;
-    }
-
-    /**
-     * Asserts that the value ends with $expected.
-     *
-     * @param non-empty-string $expected
-     */
-    public function toEndWith(string $expected): Expectation
-    {
-        Assert::assertStringEndsWith($expected, $this->value);
-
-        return $this;
-    }
-
-    /**
-     * Asserts that $number matches value's Length.
-     */
-    public function toHaveLength(int $number): Expectation
-    {
-        if (is_string($this->value)) {
-            Assert::assertEquals($number, mb_strlen($this->value));
-
-            return $this;
-        }
-
-        if (is_iterable($this->value)) {
-            return $this->toHaveCount($number);
-        }
-
-        if (is_object($this->value)) {
-            if (method_exists($this->value, 'toArray')) {
-                $array = $this->value->toArray();
-            } else {
-                $array = (array) $this->value;
-            }
-
-            Assert::assertCount($number, $array);
-
-            return $this;
-        }
-
-        throw new BadMethodCallException('Expectation value length is not countable.');
-    }
-
-    /**
-     * Asserts that $count matches the number of elements of the value.
-     */
-    public function toHaveCount(int $count): Expectation
-    {
-        Assert::assertCount($count, $this->value);
-
-        return $this;
-    }
-
-    /**
-     * Asserts that the value contains the property $name.
-     */
-    public function toHaveProperty(string $name, mixed $value = null): Expectation
-    {
-        $this->toBeObject();
-
-        Assert::assertTrue(property_exists($this->value, $name));
-
-        if (func_num_args() > 1) {
-            /* @phpstan-ignore-next-line */
-            Assert::assertEquals($value, $this->value->{$name});
-        }
-
-        return $this;
-    }
-
-    /**
-     * Asserts that the value contains the provided properties $names.
-     *
-     * @param iterable<array-key, string> $names
-     */
-    public function toHaveProperties(iterable $names): Expectation
-    {
-        foreach ($names as $name) {
-            $this->toHaveProperty($name);
-        }
-
-        return $this;
-    }
-
-    /**
-     * Asserts that two variables have the same value.
-     */
-    public function toEqual(mixed $expected): Expectation
-    {
-        Assert::assertEquals($expected, $this->value);
-
-        return $this;
-    }
-
-    /**
-     * Asserts that two variables have the same value.
-     * The contents of $expected and the $this->value are
-     * canonicalized before they are compared. For instance, when the two
-     * variables $expected and $this->value are arrays, then these arrays
-     * are sorted before they are compared. When $expected and $this->value
-     * are objects, each object is converted to an array containing all
-     * private, protected and public attributes.
-     */
-    public function toEqualCanonicalizing(mixed $expected): Expectation
-    {
-        Assert::assertEqualsCanonicalizing($expected, $this->value);
-
-        return $this;
-    }
-
-    /**
-     * Asserts that the absolute difference between the value and $expected
-     * is lower than $delta.
-     */
-    public function toEqualWithDelta(mixed $expected, float $delta): Expectation
-    {
-        Assert::assertEqualsWithDelta($expected, $this->value, $delta);
-
-        return $this;
-    }
-
-    /**
-     * Asserts that the value is one of the given values.
-     *
-     * @param iterable<int|string, mixed> $values
-     */
-    public function toBeIn(iterable $values): Expectation
-    {
-        Assert::assertContains($this->value, $values);
-
-        return $this;
-    }
-
-    /**
-     * Asserts that the value is infinite.
-     */
-    public function toBeInfinite(): Expectation
-    {
-        Assert::assertInfinite($this->value);
-
-        return $this;
-    }
-
-    /**
-     * Asserts that the value is an instance of $class.
-     *
-     * @param class-string $class
-     */
-    public function toBeInstanceOf(string $class): Expectation
-    {
-        Assert::assertInstanceOf($class, $this->value);
-
-        return $this;
-    }
-
-    /**
-     * Asserts that the value is an array.
-     */
-    public function toBeArray(): Expectation
-    {
-        Assert::assertIsArray($this->value);
-
-        return $this;
-    }
-
-    /**
-     * Asserts that the value is of type bool.
-     */
-    public function toBeBool(): Expectation
-    {
-        Assert::assertIsBool($this->value);
-
-        return $this;
-    }
-
-    /**
-     * Asserts that the value is of type callable.
-     */
-    public function toBeCallable(): Expectation
-    {
-        Assert::assertIsCallable($this->value);
-
-        return $this;
-    }
-
-    /**
-     * Asserts that the value is of type float.
-     */
-    public function toBeFloat(): Expectation
-    {
-        Assert::assertIsFloat($this->value);
-
-        return $this;
-    }
-
-    /**
-     * Asserts that the value is of type int.
-     */
-    public function toBeInt(): Expectation
-    {
-        Assert::assertIsInt($this->value);
-
-        return $this;
-    }
-
-    /**
-     * Asserts that the value is of type iterable.
-     */
-    public function toBeIterable(): Expectation
-    {
-        Assert::assertIsIterable($this->value);
-
-        return $this;
-    }
-
-    /**
-     * Asserts that the value is of type numeric.
-     */
-    public function toBeNumeric(): Expectation
-    {
-        Assert::assertIsNumeric($this->value);
-
-        return $this;
-    }
-
-    /**
-     * Asserts that the value is of type object.
-     */
-    public function toBeObject(): Expectation
-    {
-        Assert::assertIsObject($this->value);
-
-        return $this;
-    }
-
-    /**
-     * Asserts that the value is of type resource.
-     */
-    public function toBeResource(): Expectation
-    {
-        Assert::assertIsResource($this->value);
-
-        return $this;
-    }
-
-    /**
-     * Asserts that the value is of type scalar.
-     */
-    public function toBeScalar(): Expectation
-    {
-        Assert::assertIsScalar($this->value);
-
-        return $this;
-    }
-
-    /**
-     * Asserts that the value is of type string.
-     */
-    public function toBeString(): Expectation
-    {
-        Assert::assertIsString($this->value);
-
-        return $this;
-    }
-
-    /**
-     * Asserts that the value is a JSON string.
-     */
-    public function toBeJson(): Expectation
-    {
-        Assert::assertIsString($this->value);
-        Assert::assertJson($this->value);
-
-        return $this;
-    }
-
-    /**
-     * Asserts that the value is NAN.
-     */
-    public function toBeNan(): Expectation
-    {
-        Assert::assertNan($this->value);
-
-        return $this;
-    }
-
-    /**
-     * Asserts that the value is null.
-     */
-    public function toBeNull(): Expectation
-    {
-        Assert::assertNull($this->value);
-
-        return $this;
-    }
-
-    /**
-     * Asserts that the value array has the provided $key.
-     */
-    public function toHaveKey(string|int $key, mixed $value = null): Expectation
-    {
-        if (is_object($this->value) && method_exists($this->value, 'toArray')) {
-            $array = $this->value->toArray();
-        } else {
-            $array = (array) $this->value;
-        }
-
-        try {
-            Assert::assertTrue(Arr::has($array, $key));
-
-            /* @phpstan-ignore-next-line  */
-        } catch (ExpectationFailedException $exception) {
-            throw new ExpectationFailedException("Failed asserting that an array has the key '$key'", $exception->getComparisonFailure());
-        }
-
-        if (func_num_args() > 1) {
-            Assert::assertEquals($value, Arr::get($array, $key));
-        }
-
-        return $this;
-    }
-
-    /**
-     * Asserts that the value array has the provided $keys.
-     *
-     * @param array<int, int|string> $keys
-     */
-    public function toHaveKeys(array $keys): Expectation
-    {
-        foreach ($keys as $key) {
-            $this->toHaveKey($key);
-        }
-
-        return $this;
-    }
-
-    /**
-     * Asserts that the value is a directory.
-     */
-    public function toBeDirectory(): Expectation
-    {
-        Assert::assertDirectoryExists($this->value);
-
-        return $this;
-    }
-
-    /**
-     * Asserts that the value is a directory and is readable.
-     */
-    public function toBeReadableDirectory(): Expectation
-    {
-        Assert::assertDirectoryIsReadable($this->value);
-
-        return $this;
-    }
-
-    /**
-     * Asserts that the value is a directory and is writable.
-     */
-    public function toBeWritableDirectory(): Expectation
-    {
-        Assert::assertDirectoryIsWritable($this->value);
-
-        return $this;
-    }
-
-    /**
-     * Asserts that the value is a file.
-     */
-    public function toBeFile(): Expectation
-    {
-        Assert::assertFileExists($this->value);
-
-        return $this;
-    }
-
-    /**
-     * Asserts that the value is a file and is readable.
-     */
-    public function toBeReadableFile(): Expectation
-    {
-        Assert::assertFileIsReadable($this->value);
-
-        return $this;
-    }
-
-    /**
-     * Asserts that the value is a file and is writable.
-     */
-    public function toBeWritableFile(): Expectation
-    {
-        Assert::assertFileIsWritable($this->value);
-
-        return $this;
-    }
-
-    /**
-     * Asserts that the value array matches the given array subset.
-     *
-     * @param iterable<int|string, mixed> $array
-     */
-    public function toMatchArray(iterable|object $array): Expectation
-    {
-        if (is_object($this->value) && method_exists($this->value, 'toArray')) {
-            $valueAsArray = $this->value->toArray();
-        } else {
-            $valueAsArray = (array) $this->value;
-        }
-
-        foreach ($array as $key => $value) {
-            Assert::assertArrayHasKey($key, $valueAsArray);
-
-            Assert::assertEquals(
-                $value,
-                $valueAsArray[$key],
-                sprintf(
-                    'Failed asserting that an array has a key %s with the value %s.',
-                    $this->export($key),
-                    $this->export($valueAsArray[$key]),
-                ),
-            );
-        }
-
-        return $this;
-    }
-
-    /**
-     * Asserts that the value object matches a subset
-     * of the properties of an given object.
-     *
-     * @param iterable<string, mixed>|object $object
-     */
-    public function toMatchObject(iterable|object $object): Expectation
->>>>>>> f6004e07
     {
         if (!$this->hasExpectation($method)) {
             /* @phpstan-ignore-next-line */
@@ -862,39 +263,9 @@
 
     private function getExpectationClosure(string $name): Closure
     {
-<<<<<<< HEAD
         if (method_exists($this->coreExpectation, $name)) {
             //@phpstan-ignore-next-line
             return Closure::fromCallable([$this->coreExpectation, $name]);
-=======
-        Assert::assertThat($this->value, $constraint);
-
-        return $this;
-    }
-
-    /**
-     * Asserts that executing value throws an exception.
-     *
-     * @param (Closure(Throwable): mixed)|string $exception
-     */
-    public function toThrow(callable|string $exception, string $exceptionMessage = null): Expectation
-    {
-        $callback = NullClosure::create();
-
-        if ($exception instanceof Closure) {
-            $callback   = $exception;
-            $parameters = (new ReflectionFunction($exception))->getParameters();
-
-            if (1 !== count($parameters)) {
-                throw new InvalidArgumentException('The given closure must have a single parameter type-hinted as the class string.');
-            }
-
-            if (!($type = $parameters[0]->getType()) instanceof ReflectionNamedType) {
-                throw new InvalidArgumentException('The given closure\'s parameter must be type-hinted as the class string.');
-            }
-
-            $exception = $type->getName();
->>>>>>> f6004e07
         }
 
         if (self::hasExtend($name)) {
@@ -908,14 +279,8 @@
         throw PipeException::expectationNotFound($name);
     }
 
-<<<<<<< HEAD
+
     private function hasExpectation(string $name): bool
-=======
-    /**
-     * Exports the given value.
-     */
-    private function export(mixed $value): string
->>>>>>> f6004e07
     {
         if (method_exists($this->coreExpectation, $name)) {
             return true;
