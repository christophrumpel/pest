<?php

use PHPUnit\Framework\TestCase;

beforeEach()->assertTrue(true);

it('proxies calls to object')->assertTrue(true);

it('is capable doing multiple assertions')
    ->assertTrue(true)
    ->assertFalse(false);

it('resolves expect callables correctly')
    ->expect(function () { return 'foo'; })
    ->toBeString()
    ->toBe('foo')
    ->and('bar')
    ->toBeString()
    ->toBe('bar');

test('does not treat method names as callables')
    ->expect('it')->toBeString();

it('can tap into the test')
    ->expect('foo')->toBeString()
    ->tap(function () { expect($this)->toBeInstanceOf(TestCase::class); })
    ->toBe('foo')
    ->and('hello world')->toBeString();

<<<<<<< HEAD
it('can call global methods after an expect chain')
    ->expect('foo')
    ->toBeString()->toBe('foo')
    ->test();

it('can call test methods after an expect chain')
    ->expect('foo')
    ->toBeString()->toBe('foo')
    ->getNumAssertions();
=======
it('can pass datasets into the expect callables')
    ->with([[1, 2, 3]])
    ->expect(function (...$numbers) { return $numbers; })->toBe([1, 2, 3])
    ->and(function (...$numbers) { return $numbers; })->toBe([1, 2, 3]);

it('can pass datasets into the tap callable')
    ->with([[1, 2, 3]])
    ->tap(function (...$numbers) { expect($numbers)->toBe([1, 2, 3]); });

it('can pass shared datasets into callables')
    ->with('numbers.closure.wrapped')
    ->expect(function ($value) { return $value; })
    ->and(function ($value) { return $value; })
    ->tap(function ($value) { expect($value)->toBeInt(); })
    ->toBeInt();
>>>>>>> 51f55679

afterEach()->assertTrue(true);<|MERGE_RESOLUTION|>--- conflicted
+++ resolved
@@ -27,17 +27,6 @@
     ->toBe('foo')
     ->and('hello world')->toBeString();
 
-<<<<<<< HEAD
-it('can call global methods after an expect chain')
-    ->expect('foo')
-    ->toBeString()->toBe('foo')
-    ->test();
-
-it('can call test methods after an expect chain')
-    ->expect('foo')
-    ->toBeString()->toBe('foo')
-    ->getNumAssertions();
-=======
 it('can pass datasets into the expect callables')
     ->with([[1, 2, 3]])
     ->expect(function (...$numbers) { return $numbers; })->toBe([1, 2, 3])
@@ -53,6 +42,15 @@
     ->and(function ($value) { return $value; })
     ->tap(function ($value) { expect($value)->toBeInt(); })
     ->toBeInt();
->>>>>>> 51f55679
+
+it('can call global methods after an expect chain')
+    ->expect('foo')
+    ->toBeString()->toBe('foo')
+    ->test();
+
+it('can call test methods after an expect chain')
+    ->expect('foo')
+    ->toBeString()->toBe('foo')
+    ->getNumAssertions();
 
 afterEach()->assertTrue(true);