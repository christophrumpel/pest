--- conflicted
+++ resolved
@@ -447,8 +447,8 @@
 
    PASS  Tests\Features\PendingHigherOrderTests
   ✓ get 'foo'
-  ✓ get 'foo' → get 'bar' → expect true → toBeTrue
-  ✓ get 'foo' → expect true → toBeTrue
+  ✓ get 'foo' → get 'bar' → expect true → toBeTrue 
+  ✓ get 'foo' → expect true → toBeTrue 
 
    WARN  Tests\Features\Skip
   ✓ it do not skips
@@ -601,9 +601,5 @@
   ✓ it is a test
   ✓ it uses correct parent class
 
-<<<<<<< HEAD
-  Tests:  4 incompleted, 7 skipped, 365 passed
-=======
-  Tests:  4 incompleted, 9 skipped, 380 passed
-  
->>>>>>> cd9d4acb
+  Tests:  4 incompleted, 9 skipped, 381 passed
+  