
   PASS  Tests\CustomTestCase\ExecutedTest
  ✓ that gets executed

   PASS  Tests\Features\AfterAll
  ✓ deletes file after all

   PASS  Tests\Features\AfterEach
  ✓ it does not get executed before the test
  ✓ it gets executed after the test

   PASS  Tests\Features\BeforeAll
  ✓ it gets executed before tests
  ✓ it do not get executed before each test

   PASS  Tests\Features\BeforeEach
  ✓ it gets executed before each test
  ✓ it gets executed before each test once again

   PASS  Tests\Features\Coverage
  ✓ it has plugin
  ✓ it adds coverage if --coverage exist
  ✓ it adds coverage if --min exist
  ✓ it generates coverage based on file input

   PASS  Tests\Features\Datasets
  ✓ it throws exception if dataset does not exist
  ✓ it throws exception if dataset already exist
  ✓ it sets closures
  ✓ it sets arrays
  ✓ it gets bound to test case object with ('a')
  ✓ it gets bound to test case object with ('b')
  ✓ it truncates the description with ('FoooFoooFoooFoooFoooFoooFoooF...ooFooo')
  ✓ lazy datasets with (1)
  ✓ lazy datasets with (2)
  ✓ lazy datasets did the job right
  ✓ eager datasets with (1)
  ✓ eager datasets with (2)
  ✓ eager datasets did the job right
  ✓ lazy registered datasets with (1)
  ✓ lazy registered datasets with (2)
  ✓ lazy registered datasets did the job right
  ✓ eager registered datasets with (1)
  ✓ eager registered datasets with (2)
  ✓ eager registered datasets did the job right
  ✓ eager wrapped registered datasets with (1)
  ✓ eager wrapped registered datasets with (2)
  ✓ eager registered wrapped datasets did the job right
  ✓ named datasets with data set "one"
  ✓ named datasets with data set "two"
  ✓ named datasets did the job right
  ✓ lazy named datasets with (Bar Object (...))
  ✓ it creates unique test case names with ('Name 1', Pest\Plugin Object (), true) #1
  ✓ it creates unique test case names with ('Name 1', Pest\Plugin Object (), true) #2
  ✓ it creates unique test case names with ('Name 1', Pest\Plugin Object (), false)
  ✓ it creates unique test case names with ('Name 2', Pest\Plugin Object (), false)
  ✓ it creates unique test case names with ('Name 2', Pest\Plugin Object (), true)
  ✓ it creates unique test case names with ('Name 1', Pest\Plugin Object (), true) #3
  ✓ it creates unique test case names - count
  ✓ lazy multiple datasets with (1) / (3)
  ✓ lazy multiple datasets with (1) / (4)
  ✓ lazy multiple datasets with (2) / (3)
  ✓ lazy multiple datasets with (2) / (4)
  ✓ lazy multiple datasets did the job right
  ✓ eager multiple datasets with (1) / (3)
  ✓ eager multiple datasets with (1) / (4)
  ✓ eager multiple datasets with (2) / (3)
  ✓ eager multiple datasets with (2) / (4)
  ✓ eager multiple datasets did the job right
  ✓ lazy registered multiple datasets with (1) / (1)
  ✓ lazy registered multiple datasets with (1) / (2)
  ✓ lazy registered multiple datasets with (2) / (1)
  ✓ lazy registered multiple datasets with (2) / (2)
  ✓ lazy registered multiple datasets did the job right
  ✓ eager registered multiple datasets with (1) / (1)
  ✓ eager registered multiple datasets with (1) / (2)
  ✓ eager registered multiple datasets with (2) / (1)
  ✓ eager registered multiple datasets with (2) / (2)
  ✓ eager registered multiple datasets did the job right
  ✓ eager wrapped registered multiple datasets with (1) / (1)
  ✓ eager wrapped registered multiple datasets with (1) / (2)
  ✓ eager wrapped registered multiple datasets with (2) / (1)
  ✓ eager wrapped registered multiple datasets with (2) / (2)
  ✓ eager wrapped registered multiple datasets did the job right
  ✓ named multiple datasets with data set "one" / data set "three"
  ✓ named multiple datasets with data set "one" / data set "four"
  ✓ named multiple datasets with data set "two" / data set "three"
  ✓ named multiple datasets with data set "two" / data set "four"
  ✓ named multiple datasets did the job right
  ✓ more than two datasets with (1) / (3) / (5)
  ✓ more than two datasets with (1) / (3) / (6)
  ✓ more than two datasets with (1) / (4) / (5)
  ✓ more than two datasets with (1) / (4) / (6)
  ✓ more than two datasets with (2) / (3) / (5)
  ✓ more than two datasets with (2) / (3) / (6)
  ✓ more than two datasets with (2) / (4) / (5)
  ✓ more than two datasets with (2) / (4) / (6)
  ✓ more than two datasets did the job right

   PASS  Tests\Features\Exceptions
  ✓ it gives access the the underlying expectException
  ✓ it catch exceptions
  ✓ it catch exceptions and messages

   PASS  Tests\Features\Expect\HigherOrder\methods
  ✓ it can access methods
  ✓ it can access multiple methods
  ✓ it works with not
  ✓ it can accept arguments
  ✓ it works with each
  ✓ it works inside of each
  ✓ it works with sequence
  ✓ it can compose complex expectations

   PASS  Tests\Features\Expect\HigherOrder\methodsAndProperties
  ✓ it can access methods and properties

   PASS  Tests\Features\Expect\HigherOrder\properties
  ✓ it allows properties to be accessed from the value
  ✓ it can access multiple properties from the value
  ✓ it works with not
  ✓ it works with each
  ✓ it works inside of each
  ✓ it works with sequence
  ✓ it can compose complex expectations
  ✓ it works with objects

   PASS  Tests\Features\Expect\each
  ✓ an exception is thrown if the the type is not iterable
  ✓ it expects on each item
  ✓ it chains expectations on each item
  ✓ opposite expectations on each item
  ✓ chained opposite and non-opposite expectations
  ✓ it can add expectations via "and"
  ✓ it accepts callables

   PASS  Tests\Features\Expect\extend
  ✓ it macros true is true
  ✓ it macros false is not true
  ✓ it macros true is true with argument
  ✓ it macros false is not true with argument

   PASS  Tests\Features\Expect\json
  ✓ it properly parses json string
  ✓ fails with broken json string

   PASS  Tests\Features\Expect\not
  ✓ not property calls

   PASS  Tests\Features\Expect\ray
  ✓ ray calls do not fail when ray is not installed

   PASS  Tests\Features\Expect\sequence
  ✓ an exception is thrown if the the type is not iterable
  ✓ allows for sequences of checks to be run on iterable data
  ✓ loops back to the start if it runs out of sequence items
  ✓ it works if the number of items in the iterable is smaller than the number of expectations
  ✓ it works with associative arrays
  ✓ it can be passed non-callable values
  ✓ it can be passed a mixture of value types

   PASS  Tests\Features\Expect\toBe
  ✓ strict comparisons
  ✓ failures
  ✓ not failures

   PASS  Tests\Features\Expect\toBeArray
  ✓ pass
  ✓ failures
  ✓ not failures

   PASS  Tests\Features\Expect\toBeBool
  ✓ pass
  ✓ failures
  ✓ not failures

   PASS  Tests\Features\Expect\toBeCallable
  ✓ pass
  ✓ failures
  ✓ not failures

   PASS  Tests\Features\Expect\toBeDirectory
  ✓ pass
  ✓ failures
  ✓ not failures

   PASS  Tests\Features\Expect\toBeEmpty
  ✓ pass
  ✓ failures
  ✓ not failures

   PASS  Tests\Features\Expect\toBeFalse
  ✓ strict comparisons
  ✓ failures
  ✓ not failures

   PASS  Tests\Features\Expect\toBeFile
  ✓ pass
  ✓ failures
  ✓ not failures

   PASS  Tests\Features\Expect\toBeFloat
  ✓ pass
  ✓ failures
  ✓ not failures

   PASS  Tests\Features\Expect\toBeGreatherThan
  ✓ passes
  ✓ failures
  ✓ not failures

   PASS  Tests\Features\Expect\toBeGreatherThanOrEqual
  ✓ passes
  ✓ failures
  ✓ not failures

   PASS  Tests\Features\Expect\toBeInfinite
  ✓ pass
  ✓ failures
  ✓ not failures

   PASS  Tests\Features\Expect\toBeInstanceOf
  ✓ pass
  ✓ failures
  ✓ not failures

   PASS  Tests\Features\Expect\toBeInt
  ✓ pass
  ✓ failures
  ✓ not failures

   PASS  Tests\Features\Expect\toBeIterable
  ✓ pass
  ✓ failures
  ✓ not failures

   PASS  Tests\Features\Expect\toBeJson
  ✓ pass
  ✓ failures
  ✓ not failures

   PASS  Tests\Features\Expect\toBeLessThan
  ✓ passes
  ✓ failures
  ✓ not failures

   PASS  Tests\Features\Expect\toBeLessThanOrEqual
  ✓ passes
  ✓ failures
  ✓ not failures

   PASS  Tests\Features\Expect\toBeNAN
  ✓ pass
  ✓ failures
  ✓ not failures

   PASS  Tests\Features\Expect\toBeNull
  ✓ pass
  ✓ failures
  ✓ not failures

   PASS  Tests\Features\Expect\toBeNumeric
  ✓ pass
  ✓ failures
  ✓ not failures

   PASS  Tests\Features\Expect\toBeObject
  ✓ pass
  ✓ failures
  ✓ not failures

   PASS  Tests\Features\Expect\toBeReadableDirectory
  ✓ pass
  ✓ failures
  ✓ not failures

   PASS  Tests\Features\Expect\toBeReadableFile
  ✓ pass
  ✓ failures
  ✓ not failures

   PASS  Tests\Features\Expect\toBeResource
  ✓ pass
  ✓ failures
  ✓ not failures

   PASS  Tests\Features\Expect\toBeScalar
  ✓ pass
  ✓ failures
  ✓ not failures

   PASS  Tests\Features\Expect\toBeString
  ✓ pass
  ✓ failures
  ✓ not failures

   PASS  Tests\Features\Expect\toBeTrue
  ✓ strict comparisons
  ✓ failures
  ✓ not failures

   PASS  Tests\Features\Expect\toBeWritableDirectory
  ✓ pass
  ✓ failures
  ✓ not failures

   PASS  Tests\Features\Expect\toBeWritableFile
  ✓ pass
  ✓ failures
  ✓ not failures

   PASS  Tests\Features\Expect\toContain
  ✓ passes strings
  ✓ passes arrays
  ✓ failures
  ✓ not failures

   PASS  Tests\Features\Expect\toEndWith
  ✓ pass
  ✓ failures
  ✓ not failures

   PASS  Tests\Features\Expect\toEqual
  ✓ pass
  ✓ failures
  ✓ not failures

   PASS  Tests\Features\Expect\toEqualCanonicalizing
  ✓ pass
  ✓ failures
  ✓ not failures

   PASS  Tests\Features\Expect\toEqualWithDelta
  ✓ pass
  ✓ failures
  ✓ not failures

   PASS  Tests\Features\Expect\toHaveCount
  ✓ pass
  ✓ failures
  ✓ not failures

   PASS  Tests\Features\Expect\toHaveKey
  ✓ pass
  ✓ pass with nested key
  ✓ pass with plain key with dots
  ✓ pass with value check
  ✓ pass with value check and nested key
  ✓ pass with value check and plain key with dots
  ✓ failures
  ✓ failures with nested key
  ✓ failures with plain key with dots
  ✓ fails with wrong value
  ✓ fails with wrong value and nested key
  ✓ fails with wrong value and plain key with dots
  ✓ not failures
  ✓ not failures with nested key
  ✓ not failures with plain key with dots
  ✓ not failures with correct value
  ✓ not failures with correct value and  with nested key
  ✓ not failures with correct value and  with plain key with dots

   PASS  Tests\Features\Expect\toHaveKeys
  ✓ pass
  ✓ failures
  ✓ not failures

   PASS  Tests\Features\Expect\toHaveProperty
  ✓ pass
  ✓ failures
  ✓ not failures

   PASS  Tests\Features\Expect\toMatch
  ✓ pass
  ✓ failures
  ✓ not failures

   PASS  Tests\Features\Expect\toMatchArray
  ✓ pass
  ✓ failures
  ✓ not failures

   PASS  Tests\Features\Expect\toMatchConstraint
  ✓ pass
  ✓ failures
  ✓ not failures

   PASS  Tests\Features\Expect\toMatchObject
  ✓ pass
  ✓ failures
  ✓ not failures

   PASS  Tests\Features\Expect\toStartWith
  ✓ pass
  ✓ failures
  ✓ not failures

   PASS  Tests\Features\Helpers
  ✓ it can set/get properties on $this
  ✓ it throws error if property do not exist
  ✓ it allows to call underlying protected/private methods
  ✓ it throws error if method do not exist
  ✓ it can forward unexpected calls to any global function
  ✓ it can use helpers from helpers file

   PASS  Tests\Features\HigherOrderTests
  ✓ it proxies calls to object
  ✓ it is capable doing multiple assertions

   WARN  Tests\Features\Incompleted
  … incompleted
  … it is incompleted
  … it is incompleted even with method calls like skip
  … it is incompleted even with method calls like group
  ✓ it is not incompleted because of expect
  ✓ it is not incompleted because of assert
  ✓ it is not incompleted because of test with assertions

   PASS  Tests\Features\It
  ✓ it is a test
  ✓ it is a higher order message test

   PASS  Tests\Features\Macro
  ✓ it can call chained macro method
  ✓ it will throw exception from call if no macro exists

   PASS  Tests\Features\PendingHigherOrderTests
  ✓ get 'foo'
  ✓ get 'foo' → get 'bar' → expect true → toBeTrue 
  ✓ get 'foo' → expect true → toBeTrue 

   WARN  Tests\Features\Skip
  ✓ it do not skips
  - it skips with truthy
  - it skips with truthy condition by default
  - it skips with message → skipped because bar
  - it skips with truthy closure condition
  ✓ it do not skips with falsy closure condition
  - it skips with condition and message → skipped because foo
  - it skips when skip after assertion

   PASS  Tests\Features\Test
  ✓ a test
  ✓ higher order message test

   PASS  Tests\Fixtures\DirectoryWithTests\ExampleTest
  ✓ it example 1

   PASS  Tests\Fixtures\ExampleTest
  ✓ it example 2

   PASS  Tests\Hooks\AfterAllTest
  ✓ global afterAll execution order

   PASS  Tests\Hooks\AfterEachTest
  ✓ global afterEach execution order

   PASS  Tests\Hooks\BeforeAllTest
  ✓ global beforeAll execution order

   PASS  Tests\Hooks\BeforeEachTest
  ✓ global beforeEach execution order

   PASS  Tests\PHPUnit\CustomAffixes\InvalidTestName
  ✓ it runs file names like `@#$%^&()-_=+.php`

   PASS  Tests\PHPUnit\CustomAffixes\ATestWithSpaces
  ✓ it runs file names like `A Test With Spaces.php`

   PASS  Tests\PHPUnit\CustomAffixes\AdditionalFileExtensionspec
  ✓ it runs file names like `AdditionalFileExtension.spec.php`

   PASS  Tests\PHPUnit\CustomAffixes\FolderWithAn\ExampleTest
  ✓ custom traits can be used
  ✓ trait applied in this file

   PASS  Tests\PHPUnit\CustomAffixes\ManyExtensionsclasstest
  ✓ it runs file names like `ManyExtensions.class.test.php`

   PASS  Tests\PHPUnit\CustomAffixes\TestCaseWithQuotes
  ✓ it runs file names like `Test 'Case' With Quotes.php`

   PASS  Tests\PHPUnit\CustomAffixes\kebabcasespec
  ✓ it runs file names like `kebab-case-spec.php`

   PASS  Tests\PHPUnit\CustomAffixes\snakecasespec
  ✓ it runs file names like `snake_case_spec.php`

   PASS  Tests\PHPUnit\CustomTestCase\UsesPerDirectory
  ✓ closure was bound to CustomTestCase

   PASS  Tests\PHPUnit\CustomTestCaseInSubFolders\SubFolder\SubFolder\UsesPerSubDirectory
  ✓ closure was bound to CustomTestCase

   PASS  Tests\PHPUnit\CustomTestCaseInSubFolders\SubFolder2\UsesPerFile
  ✓ custom traits can be used
  ✓ trait applied in this file

   PASS  Tests\Playground
  ✓ basic

   PASS  Tests\Plugins\Traits
  ✓ it allows global uses
  ✓ it allows multiple global uses registered in the same path

   PASS  Tests\Unit\Actions\AddsDefaults
  ✓ it sets defaults
  ✓ it does not override options

   PASS  Tests\Unit\Actions\AddsTests
  ✓ default php unit tests
  ✓ it removes warnings

   PASS  Tests\Unit\Actions\ValidatesConfiguration
  ✓ it throws exception when configuration not found
  ✓ it throws exception when `process isolation` is true
  ✓ it do not throws exception when `process isolation` is false

   PASS  Tests\Unit\Console\Help
  ✓ it outputs the help information when --help is used

   PASS  Tests\Unit\Datasets
  ✓ it show only the names of named datasets in their description
  ✓ it show the actual dataset of non-named datasets in their description
  ✓ it show only the names of multiple named datasets in their description
  ✓ it show the actual dataset of multiple non-named datasets in their description
  ✓ it show the correct description for mixed named and not-named datasets

   PASS  Tests\Unit\Plugins\Version
  ✓ it outputs the version when --version is used
  ✓ it do not outputs version when --version is not used

   PASS  Tests\Unit\Support\Backtrace
  ✓ it gets file name from called file

   PASS  Tests\Unit\Support\Container
  ✓ it exists
  ✓ it gets an instance
  ✓ autowire
  ✓ it creates an instance and resolves parameters
  ✓ it creates an instance and resolves also sub parameters
  ✓ it can resolve builtin value types
  ✓ it cannot resolve a parameter without type

   PASS  Tests\Unit\Support\Reflection
  ✓ it gets file name from closure
  ✓ it gets property values

   PASS  Tests\Unit\TestSuite
  ✓ it does not allow to add the same test description twice

   PASS  Tests\Visual\Help
  ✓ visual snapshot of help command output

   PASS  Tests\Visual\SingleTestOrDirectory
  ✓ allows to run a single test
  ✓ allows to run a directory
  ✓ it has ascii chars
  ✓ it disable decorating printer when colors is set to never

   WARN  Tests\Visual\Success
  - visual snapshot of test suite on success

   PASS  Tests\Features\Depends
  ✓ first
  ✓ second
  ✓ it asserts true is true
  ✓ depends
  ✓ depends with ...params
  ✓ depends with defined arguments
  ✓ depends run test only once
  ✓ depends works with the correct test name

   PASS  Tests\Features\DependsInheritance
  ✓ it is a test
  ✓ it uses correct parent class

<<<<<<< HEAD
  Tests:  4 incompleted, 7 skipped, 342 passed
=======
  Tests:  4 incompleted, 7 skipped, 357 passed
>>>>>>> b6f0496c
  <|MERGE_RESOLUTION|>--- conflicted
+++ resolved
@@ -156,8 +156,6 @@
   ✓ loops back to the start if it runs out of sequence items
   ✓ it works if the number of items in the iterable is smaller than the number of expectations
   ✓ it works with associative arrays
-  ✓ it can be passed non-callable values
-  ✓ it can be passed a mixture of value types
 
    PASS  Tests\Features\Expect\toBe
   ✓ strict comparisons
@@ -575,9 +573,5 @@
   ✓ it is a test
   ✓ it uses correct parent class
 
-<<<<<<< HEAD
-  Tests:  4 incompleted, 7 skipped, 342 passed
-=======
   Tests:  4 incompleted, 7 skipped, 357 passed
->>>>>>> b6f0496c
   