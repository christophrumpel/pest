
   PASS  Tests\CustomTestCase\ExecutedTest
  ✓ that gets executed

   PASS  Tests\Features\AfterAll
  ✓ deletes file after all

   PASS  Tests\Features\AfterEach
  ✓ it does not get executed before the test
  ✓ it gets executed after the test

   PASS  Tests\Features\BeforeAll
  ✓ it gets executed before tests
  ✓ it do not get executed before each test

   PASS  Tests\Features\BeforeEach
  ✓ it gets executed before each test
  ✓ it gets executed before each test once again

   PASS  Tests\Features\Coverage
  ✓ it has plugin
  ✓ it adds coverage if --coverage exist
  ✓ it adds coverage if --min exist
  ✓ it generates coverage based on file input

   PASS  Tests\Features\Datasets
  ✓ it throws exception if dataset does not exist
  ✓ it throws exception if dataset already exist
  ✓ it sets closures
  ✓ it sets arrays
  ✓ it gets bound to test case object with ('a')
  ✓ it gets bound to test case object with ('b')
  ✓ it truncates the description with ('FoooFoooFoooFoooFoooFoooFoooF...ooFooo')
  ✓ lazy datasets with (1)
  ✓ lazy datasets with (2)
  ✓ lazy datasets did the job right
  ✓ eager datasets with (1)
  ✓ eager datasets with (2)
  ✓ eager datasets did the job right
  ✓ lazy registered datasets with (1)
  ✓ lazy registered datasets with (2)
  ✓ lazy registered datasets did the job right
  ✓ eager registered datasets with (1)
  ✓ eager registered datasets with (2)
  ✓ eager registered datasets did the job right
  ✓ eager wrapped registered datasets with (1)
  ✓ eager wrapped registered datasets with (2)
  ✓ eager registered wrapped datasets did the job right
  ✓ named datasets with data set "one"
  ✓ named datasets with data set "two"
  ✓ named datasets did the job right
  ✓ lazy named datasets with (Bar Object (...))
  ✓ it creates unique test case names with ('Name 1', Pest\Plugin Object (), true) #1
  ✓ it creates unique test case names with ('Name 1', Pest\Plugin Object (), true) #2
  ✓ it creates unique test case names with ('Name 1', Pest\Plugin Object (), false)
  ✓ it creates unique test case names with ('Name 2', Pest\Plugin Object (), false)
  ✓ it creates unique test case names with ('Name 2', Pest\Plugin Object (), true)
  ✓ it creates unique test case names with ('Name 1', Pest\Plugin Object (), true) #3
  ✓ it creates unique test case names - count
  ✓ lazy multiple datasets with (1) / (3)
  ✓ lazy multiple datasets with (1) / (4)
  ✓ lazy multiple datasets with (2) / (3)
  ✓ lazy multiple datasets with (2) / (4)
  ✓ lazy multiple datasets did the job right
  ✓ eager multiple datasets with (1) / (3)
  ✓ eager multiple datasets with (1) / (4)
  ✓ eager multiple datasets with (2) / (3)
  ✓ eager multiple datasets with (2) / (4)
  ✓ eager multiple datasets did the job right
  ✓ lazy registered multiple datasets with (1) / (1)
  ✓ lazy registered multiple datasets with (1) / (2)
  ✓ lazy registered multiple datasets with (2) / (1)
  ✓ lazy registered multiple datasets with (2) / (2)
  ✓ lazy registered multiple datasets did the job right
  ✓ eager registered multiple datasets with (1) / (1)
  ✓ eager registered multiple datasets with (1) / (2)
  ✓ eager registered multiple datasets with (2) / (1)
  ✓ eager registered multiple datasets with (2) / (2)
  ✓ eager registered multiple datasets did the job right
  ✓ eager wrapped registered multiple datasets with (1) / (1)
  ✓ eager wrapped registered multiple datasets with (1) / (2)
  ✓ eager wrapped registered multiple datasets with (2) / (1)
  ✓ eager wrapped registered multiple datasets with (2) / (2)
  ✓ eager wrapped registered multiple datasets did the job right
  ✓ named multiple datasets with data set "one" / data set "three"
  ✓ named multiple datasets with data set "one" / data set "four"
  ✓ named multiple datasets with data set "two" / data set "three"
  ✓ named multiple datasets with data set "two" / data set "four"
  ✓ named multiple datasets did the job right
  ✓ more than two datasets with (1) / (3) / (5)
  ✓ more than two datasets with (1) / (3) / (6)
  ✓ more than two datasets with (1) / (4) / (5)
  ✓ more than two datasets with (1) / (4) / (6)
  ✓ more than two datasets with (2) / (3) / (5)
  ✓ more than two datasets with (2) / (3) / (6)
  ✓ more than two datasets with (2) / (4) / (5)
  ✓ more than two datasets with (2) / (4) / (6)
  ✓ more than two datasets did the job right
  ✓ it can resolve a dataset after the test case is available with (Closure Object (...))
  ✓ it can resolve a dataset after the test case is available with shared yield sets with (Closure Object (...)) #1
  ✓ it can resolve a dataset after the test case is available with shared yield sets with (Closure Object (...)) #2
  ✓ it can resolve a dataset after the test case is available with shared array sets with (Closure Object (...)) #1
  ✓ it can resolve a dataset after the test case is available with shared array sets with (Closure Object (...)) #2

   PASS  Tests\Features\Exceptions
  ✓ it gives access the the underlying expectException
  ✓ it catch exceptions
  ✓ it catch exceptions and messages
  ✓ it can just define the message
  ✓ it not catch exceptions if given condition is false
  ✓ it catch exceptions if given condition is true
  ✓ it catch exceptions and messages if given condition is true
  ✓ it can just define the message if given condition is true
  ✓ it can just define the message if given condition is 1

   PASS  Tests\Features\Expect\HigherOrder\methods
  ✓ it can access methods
  ✓ it can access multiple methods
  ✓ it works with not
  ✓ it can accept arguments
  ✓ it works with each
  ✓ it works inside of each
  ✓ it works with sequence
  ✓ it can compose complex expectations
  ✓ it can handle nested method calls
  ✓ it works with higher order tests

   PASS  Tests\Features\Expect\HigherOrder\methodsAndProperties
  ✓ it can access methods and properties
  ✓ it can handle nested methods and properties
  ✓ it works with higher order tests
  ✓ it can start a new higher order expectation using the and syntax
  ✓ it can start a new higher order expectation using the and syntax in higher order tests

   PASS  Tests\Features\Expect\HigherOrder\properties
  ✓ it allows properties to be accessed from the value
  ✓ it can access multiple properties from the value
  ✓ it works with not
  ✓ it works with each
  ✓ it works inside of each
  ✓ it works with sequence
  ✓ it can compose complex expectations
  ✓ it works with objects
  ✓ it works with nested properties
  ✓ it works with higher order tests

   PASS  Tests\Features\Expect\each
  ✓ an exception is thrown if the the type is not iterable
  ✓ it expects on each item
  ✓ it chains expectations on each item
  ✓ opposite expectations on each item
  ✓ chained opposite and non-opposite expectations
  ✓ it can add expectations via "and"
  ✓ it accepts callables

   PASS  Tests\Features\Expect\extend
  ✓ it macros true is true
  ✓ it macros false is not true
  ✓ it macros true is true with argument
  ✓ it macros false is not true with argument

   PASS  Tests\Features\Expect\json
  ✓ it properly parses json string
  ✓ fails with broken json string

   PASS  Tests\Features\Expect\matchExpectation
  ✓ it pass
  ✓ it failures
  ✓ it runs with truthy
  ✓ it runs with falsy
  ✓ it runs with truthy closure condition
  ✓ it runs with falsy closure condition
  ✓ it can be passed non-callable values
  ✓ it fails with unhandled match
  ✓ it can be used in higher order tests

   PASS  Tests\Features\Expect\not
  ✓ not property calls

   PASS  Tests\Features\Expect\ray
  ✓ ray calls do not fail when ray is not installed

   PASS  Tests\Features\Expect\sequence
  ✓ an exception is thrown if the the type is not iterable
  ✓ allows for sequences of checks to be run on iterable data
  ✓ loops back to the start if it runs out of sequence items
  ✓ fails if the number of iterable items is greater than the number of expectations
  ✓ it works with associative arrays
  ✓ it can be passed non-callable values
  ✓ it can be passed a mixture of value types

   PASS  Tests\Features\Expect\toBe
  ✓ strict comparisons
  ✓ failures
  ✓ not failures

   PASS  Tests\Features\Expect\toBeArray
  ✓ pass
  ✓ failures
  ✓ not failures

   PASS  Tests\Features\Expect\toBeBool
  ✓ pass
  ✓ failures
  ✓ not failures

   PASS  Tests\Features\Expect\toBeCallable
  ✓ pass
  ✓ failures
  ✓ not failures

   PASS  Tests\Features\Expect\toBeDirectory
  ✓ pass
  ✓ failures
  ✓ not failures

   PASS  Tests\Features\Expect\toBeEmpty
  ✓ pass
  ✓ failures
  ✓ not failures

   PASS  Tests\Features\Expect\toBeFalse
  ✓ strict comparisons
  ✓ failures
  ✓ not failures

   PASS  Tests\Features\Expect\toBeFalsy
  ✓ passes as falsy with (false)
  ✓ passes as falsy with ('')
  ✓ passes as falsy with (null)
  ✓ passes as falsy with (0)
  ✓ passes as falsy with ('0')
  ✓ passes as not falsy with (true)
  ✓ passes as not falsy with (1) #1
  ✓ passes as not falsy with ('false')
  ✓ passes as not falsy with (1) #2
  ✓ passes as not falsy with (-1)
  ✓ failures
  ✓ not failures

   PASS  Tests\Features\Expect\toBeFile
  ✓ pass
  ✓ failures
  ✓ not failures

   PASS  Tests\Features\Expect\toBeFloat
  ✓ pass
  ✓ failures
  ✓ not failures

   PASS  Tests\Features\Expect\toBeGreatherThan
  ✓ passes
  ✓ failures
  ✓ not failures

   PASS  Tests\Features\Expect\toBeGreatherThanOrEqual
  ✓ passes
  ✓ failures
  ✓ not failures

   PASS  Tests\Features\Expect\toBeIn
  ✓ passes
  ✓ failures
  ✓ not failures

   PASS  Tests\Features\Expect\toBeInfinite
  ✓ pass
  ✓ failures
  ✓ not failures

   PASS  Tests\Features\Expect\toBeInstanceOf
  ✓ pass
  ✓ failures
  ✓ not failures

   PASS  Tests\Features\Expect\toBeInt
  ✓ pass
  ✓ failures
  ✓ not failures

   PASS  Tests\Features\Expect\toBeIterable
  ✓ pass
  ✓ failures
  ✓ not failures

   PASS  Tests\Features\Expect\toBeJson
  ✓ pass
  ✓ failures
  ✓ not failures

   PASS  Tests\Features\Expect\toBeLessThan
  ✓ passes
  ✓ failures
  ✓ not failures

   PASS  Tests\Features\Expect\toBeLessThanOrEqual
  ✓ passes
  ✓ failures
  ✓ not failures

   PASS  Tests\Features\Expect\toBeNAN
  ✓ pass
  ✓ failures
  ✓ not failures

   PASS  Tests\Features\Expect\toBeNull
  ✓ pass
  ✓ failures
  ✓ not failures

   PASS  Tests\Features\Expect\toBeNumeric
  ✓ pass
  ✓ failures
  ✓ not failures

   PASS  Tests\Features\Expect\toBeObject
  ✓ pass
  ✓ failures
  ✓ not failures

   PASS  Tests\Features\Expect\toBeReadableDirectory
  ✓ pass
  ✓ failures
  ✓ not failures

   PASS  Tests\Features\Expect\toBeReadableFile
  ✓ pass
  ✓ failures
  ✓ not failures

   PASS  Tests\Features\Expect\toBeResource
  ✓ pass
  ✓ failures
  ✓ not failures

   PASS  Tests\Features\Expect\toBeScalar
  ✓ pass
  ✓ failures
  ✓ not failures

   PASS  Tests\Features\Expect\toBeString
  ✓ pass
  ✓ failures
  ✓ not failures

   PASS  Tests\Features\Expect\toBeTrue
  ✓ strict comparisons
  ✓ failures
  ✓ not failures

   PASS  Tests\Features\Expect\toBeTruthy
  ✓ passes as truthy with (true)
  ✓ passes as truthy with (1) #1
  ✓ passes as truthy with ('false')
  ✓ passes as truthy with (1) #2
  ✓ passes as truthy with (-1)
  ✓ passes as not truthy with (false)
  ✓ passes as not truthy with ('')
  ✓ passes as not truthy with (null)
  ✓ passes as not truthy with (0)
  ✓ passes as not truthy with ('0')
  ✓ failures
  ✓ not failures

   PASS  Tests\Features\Expect\toBeWritableDirectory
  ✓ pass
  ✓ failures
  ✓ not failures

   PASS  Tests\Features\Expect\toBeWritableFile
  ✓ pass
  ✓ failures
  ✓ not failures

   PASS  Tests\Features\Expect\toContain
  ✓ passes strings
  ✓ passes strings with multiple needles
  ✓ passes arrays
  ✓ passes arrays with multiple needles
  ✓ passes with array needles
  ✓ failures
  ✓ failures with multiple needles (all failing)
  ✓ failures with multiple needles (some failing)
  ✓ not failures
  ✓ not failures with multiple needles (all failing)
  ✓ not failures with multiple needles (some failing)

   PASS  Tests\Features\Expect\toEndWith
  ✓ pass
  ✓ failures
  ✓ not failures

   PASS  Tests\Features\Expect\toEqual
  ✓ pass
  ✓ failures
  ✓ not failures

   PASS  Tests\Features\Expect\toEqualCanonicalizing
  ✓ pass
  ✓ failures
  ✓ not failures

   PASS  Tests\Features\Expect\toEqualWithDelta
  ✓ pass
  ✓ failures
  ✓ not failures

   PASS  Tests\Features\Expect\toHaveCount
  ✓ pass
  ✓ failures
  ✓ not failures

   PASS  Tests\Features\Expect\toHaveKey
  ✓ pass
  ✓ pass with nested key
  ✓ pass with plain key with dots
  ✓ pass with value check
  ✓ pass with value check and nested key
  ✓ pass with value check and plain key with dots
  ✓ failures
  ✓ failures with nested key
  ✓ failures with plain key with dots
  ✓ fails with wrong value
  ✓ fails with wrong value and nested key
  ✓ fails with wrong value and plain key with dots
  ✓ not failures
  ✓ not failures with nested key
  ✓ not failures with plain key with dots
  ✓ not failures with correct value
  ✓ not failures with correct value and  with nested key
  ✓ not failures with correct value and  with plain key with dots

   PASS  Tests\Features\Expect\toHaveKeys
  ✓ pass
  ✓ failures
  ✓ not failures

   PASS  Tests\Features\Expect\toHaveLength
  ✓ it passes with ('Fortaleza')
  ✓ it passes with ('Sollefteå')
  ✓ it passes with ('Ιεράπετρα')
  ✓ it passes with (stdClass Object (...))
  ✓ it passes with (Illuminate\Support\Collection Object (...))
  ✓ it passes with array
  ✓ it passes with *not*
  ✓ it properly fails with *not*
  ✓ it fails with (1)
  ✓ it fails with (1.5)
  ✓ it fails with (true)
  ✓ it fails with (null)

   PASS  Tests\Features\Expect\toHaveProperties
  ✓ pass
  ✓ failures
  ✓ not failures

   PASS  Tests\Features\Expect\toHaveProperty
  ✓ pass
  ✓ failures
  ✓ not failures

   PASS  Tests\Features\Expect\toMatch
  ✓ pass
  ✓ failures
  ✓ not failures

   PASS  Tests\Features\Expect\toMatchArray
  ✓ pass
  ✓ failures
  ✓ not failures

   PASS  Tests\Features\Expect\toMatchConstraint
  ✓ pass
  ✓ failures
  ✓ not failures

   PASS  Tests\Features\Expect\toMatchObject
  ✓ pass
  ✓ failures
  ✓ not failures

   PASS  Tests\Features\Expect\toStartWith
  ✓ pass
  ✓ failures
  ✓ not failures

   PASS  Tests\Features\Expect\toThrow
  ✓ passes
  ✓ failures 1
  ✓ failures 2
  ✓ failures 3
  ✓ failures 4
  ✓ failures 5
  ✓ failures 6
  ✓ failures 7
  ✓ not failures
  ✓ closure missing parameter
  ✓ closure missing type-hint

   PASS  Tests\Features\Expect\unless
  ✓ it pass
  ✓ it failures
  ✓ it runs with truthy
  ✓ it skips with falsy
  ✓ it runs with truthy closure condition
  ✓ it skips with falsy closure condition
  ✓ it can be used in higher order tests

   PASS  Tests\Features\Expect\when
  ✓ it pass
  ✓ it failures
  ✓ it runs with truthy
  ✓ it skips with falsy
  ✓ it runs with truthy closure condition
  ✓ it skips with falsy closure condition
  ✓ it can be used in higher order tests

   PASS  Tests\Features\Helpers
  ✓ it can set/get properties on $this
  ✓ it throws error if property do not exist
  ✓ it allows to call underlying protected/private methods
  ✓ it throws error if method do not exist
  ✓ it can forward unexpected calls to any global function
  ✓ it can use helpers from helpers file

   PASS  Tests\Features\HigherOrderTests
  ✓ it proxies calls to object
  ✓ it is capable doing multiple assertions
  ✓ it resolves expect callables correctly
  ✓ does not treat method names as callables
  ✓ it can tap into the test
  ✓ it can pass datasets into the expect callables with (1, 2, 3)
  ✓ it can pass datasets into the tap callable with (1, 2, 3)
  ✓ it can pass shared datasets into callables with (1)
  ✓ it can pass shared datasets into callables with (2)

   WARN  Tests\Features\Incompleted
  … incompleted
  … it is incompleted
  … it is incompleted even with method calls like skip
  … it is incompleted even with method calls like group
  ✓ it is not incompleted because of expect
  ✓ it is not incompleted because of assert
  ✓ it is not incompleted because of test with assertions

   PASS  Tests\Features\It
  ✓ it is a test
  ✓ it is a higher order message test

   PASS  Tests\Features\Macro
  ✓ it can call chained macro method
  ✓ it will throw exception from call if no macro exists

   PASS  Tests\Features\PendingHigherOrderTests
  ✓ get 'foo'
  ✓ get 'foo' → get 'bar' → expect true → toBeTrue 
  ✓ get 'foo' → expect true → toBeTrue 

   WARN  Tests\Features\Skip
  ✓ it do not skips
  - it skips with truthy
  - it skips with truthy condition by default
  - it skips with message → skipped because bar
  - it skips with truthy closure condition
  ✓ it do not skips with falsy closure condition
  - it skips with condition and message → skipped because foo
  - it skips when skip after assertion
  - it can use something in the test case as a condition → This test was skipped
  - it can user higher order callables and skip

   PASS  Tests\Features\Test
  ✓ a test
  ✓ higher order message test

   PASS  Tests\Fixtures\DirectoryWithTests\ExampleTest
  ✓ it example 1

   PASS  Tests\Fixtures\ExampleTest
  ✓ it example 2

   PASS  Tests\Hooks\AfterAllTest
  ✓ global afterAll execution order
  ✓ it only gets called once per file

   PASS  Tests\Hooks\AfterEachTest
  ✓ global afterEach execution order

   PASS  Tests\Hooks\BeforeAllTest
  ✓ global beforeAll execution order
  ✓ it only gets called once per file

   PASS  Tests\Hooks\BeforeEachTest
  ✓ global beforeEach execution order

   PASS  Tests\PHPUnit\CustomAffixes\InvalidTestName
  ✓ it runs file names like `@#$%^&()-_=+.php`

   PASS  Tests\PHPUnit\CustomAffixes\ATestWithSpaces
  ✓ it runs file names like `A Test With Spaces.php`

   PASS  Tests\PHPUnit\CustomAffixes\AdditionalFileExtensionspec
  ✓ it runs file names like `AdditionalFileExtension.spec.php`

   PASS  Tests\PHPUnit\CustomAffixes\FolderWithAn\ExampleTest
  ✓ custom traits can be used
  ✓ trait applied in this file

   PASS  Tests\PHPUnit\CustomAffixes\ManyExtensionsclasstest
  ✓ it runs file names like `ManyExtensions.class.test.php`

   PASS  Tests\PHPUnit\CustomAffixes\TestCaseWithQuotes
  ✓ it runs file names like `Test 'Case' With Quotes.php`

   PASS  Tests\PHPUnit\CustomAffixes\kebabcasespec
  ✓ it runs file names like `kebab-case-spec.php`

   PASS  Tests\PHPUnit\CustomAffixes\snakecasespec
  ✓ it runs file names like `snake_case_spec.php`

   PASS  Tests\PHPUnit\CustomTestCase\UsesPerDirectory
  ✓ closure was bound to CustomTestCase

   PASS  Tests\PHPUnit\CustomTestCaseInSubFolders\SubFolder\SubFolder\UsesPerSubDirectory
  ✓ closure was bound to CustomTestCase

   PASS  Tests\PHPUnit\CustomTestCaseInSubFolders\SubFolder2\UsesPerFile
  ✓ custom traits can be used
  ✓ trait applied in this file

   PASS  Tests\Playground
  ✓ basic

   PASS  Tests\Plugins\Traits
  ✓ it allows global uses
  ✓ it allows multiple global uses registered in the same path

   PASS  Tests\Unit\Actions\AddsDefaults
  ✓ it sets defaults
  ✓ it does not override options

   PASS  Tests\Unit\Actions\AddsTests
  ✓ default php unit tests
  ✓ it removes warnings

   PASS  Tests\Unit\Actions\ValidatesConfiguration
  ✓ it throws exception when configuration not found
  ✓ it throws exception when `process isolation` is true
  ✓ it do not throws exception when `process isolation` is false

   PASS  Tests\Unit\Console\Help
  ✓ it outputs the help information when --help is used

   PASS  Tests\Unit\Datasets
  ✓ it show only the names of named datasets in their description
  ✓ it show the actual dataset of non-named datasets in their description
  ✓ it show only the names of multiple named datasets in their description
  ✓ it show the actual dataset of multiple non-named datasets in their description
  ✓ it show the correct description for mixed named and not-named datasets

   PASS  Tests\Unit\Plugins\Context
  ✓ environment is set to CI when --ci option is used
  ✓ environment is set to Local when --ci option is not used

   PASS  Tests\Unit\Plugins\Version
  ✓ it outputs the version when --version is used
  ✓ it do not outputs version when --version is not used

   PASS  Tests\Unit\Support\Backtrace
  ✓ it gets file name from called file

   PASS  Tests\Unit\Support\Container
  ✓ it exists
  ✓ it gets an instance
  ✓ autowire
  ✓ it creates an instance and resolves parameters
  ✓ it creates an instance and resolves also sub parameters
  ✓ it can resolve builtin value types
  ✓ it cannot resolve a parameter without type

   PASS  Tests\Unit\Support\Reflection
  ✓ it gets file name from closure
  ✓ it gets property values

   PASS  Tests\Unit\TestSuite
  ✓ it does not allow to add the same test description twice
  ✓ it alerts users about tests with arguments but no input
  ✓ it can return an array of all test suite filenames
  ✓ it can filter the test suite filenames to those with the only method
  ✓ it does not filter the test suite filenames to those with the only method when working in CI pipeline

   PASS  Tests\Visual\Help
  ✓ visual snapshot of help command output

   PASS  Tests\Visual\JUnit
  ✓ it is can successfully call all public methods

   PASS  Tests\Visual\SingleTestOrDirectory
  ✓ allows to run a single test
  ✓ allows to run a directory
  ✓ it has ascii chars
  ✓ it disable decorating printer when colors is set to never

   WARN  Tests\Visual\Success
  - visual snapshot of test suite on success

   PASS  Tests\Visual\TeamCity
  ✓ it is can successfully call all public methods

   PASS  Tests\Features\Depends
  ✓ first
  ✓ second
  ✓ it asserts true is true
  ✓ depends
  ✓ depends with ...params
  ✓ depends with defined arguments
  ✓ depends run test only once
  ✓ depends works with the correct test name

   PASS  Tests\Features\DependsInheritance
  ✓ it is a test
  ✓ it uses correct parent class

<<<<<<< HEAD
  Tests:  4 incompleted, 9 skipped, 450 passed
=======
  Tests:  4 incompleted, 9 skipped, 475 passed
>>>>>>> 7691e3c6
  <|MERGE_RESOLUTION|>--- conflicted
+++ resolved
@@ -657,10 +657,6 @@
   ✓ it show the actual dataset of multiple non-named datasets in their description
   ✓ it show the correct description for mixed named and not-named datasets
 
-   PASS  Tests\Unit\Plugins\Context
-  ✓ environment is set to CI when --ci option is used
-  ✓ environment is set to Local when --ci option is not used
-
    PASS  Tests\Unit\Plugins\Version
   ✓ it outputs the version when --version is used
   ✓ it do not outputs version when --version is not used
@@ -686,7 +682,6 @@
   ✓ it alerts users about tests with arguments but no input
   ✓ it can return an array of all test suite filenames
   ✓ it can filter the test suite filenames to those with the only method
-  ✓ it does not filter the test suite filenames to those with the only method when working in CI pipeline
 
    PASS  Tests\Visual\Help
   ✓ visual snapshot of help command output
@@ -720,9 +715,5 @@
   ✓ it is a test
   ✓ it uses correct parent class
 
-<<<<<<< HEAD
-  Tests:  4 incompleted, 9 skipped, 450 passed
-=======
   Tests:  4 incompleted, 9 skipped, 475 passed
->>>>>>> 7691e3c6
   