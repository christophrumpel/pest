
   PASS  Tests\CustomTestCase\ExecutedTest
  ✓ that gets executed

   PASS  Tests\Features\AfterAll
  ✓ deletes file after all

   PASS  Tests\Features\AfterEach
  ✓ it does not get executed before the test
  ✓ it gets executed after the test

   PASS  Tests\Features\BeforeAll
  ✓ it gets executed before tests
  ✓ it do not get executed before each test

   PASS  Tests\Features\BeforeEach
  ✓ it gets executed before each test
  ✓ it gets executed before each test once again

   PASS  Tests\Features\Datasets
  ✓ it throws exception if dataset does not exist
  ✓ it throws exception if dataset already exist
  ✓ it sets closures
  ✓ it sets arrays
  ✓ it gets bound to test case object with ('a')
  ✓ it gets bound to test case object with ('b')
  ✓ it truncates the description with ('FoooFoooFoooFoooFoooFoooFoooF...ooFooo')
  ✓ lazy datasets with (1)
  ✓ lazy datasets with (2)
  ✓ lazy datasets did the job right
  ✓ eager datasets with (1)
  ✓ eager datasets with (2)
  ✓ eager datasets did the job right
  ✓ lazy registered datasets with (1)
  ✓ lazy registered datasets with (2)
  ✓ lazy registered datasets did the job right
  ✓ eager registered datasets with (1)
  ✓ eager registered datasets with (2)
  ✓ eager registered datasets did the job right
  ✓ eager wrapped registered datasets with (1)
  ✓ eager wrapped registered datasets with (2)
  ✓ eager registered wrapped datasets did the job right
  ✓ lazy named datasets with (Bar Object (...))
  ✓ it creates unique test case names with ('Name 1', Pest\Plugin Object (), true) #1
  ✓ it creates unique test case names with ('Name 1', Pest\Plugin Object (), true) #2
  ✓ it creates unique test case names with ('Name 1', Pest\Plugin Object (), false)
  ✓ it creates unique test case names with ('Name 2', Pest\Plugin Object (), false)
  ✓ it creates unique test case names with ('Name 2', Pest\Plugin Object (), true)
  ✓ it creates unique test case names with ('Name 1', Pest\Plugin Object (), true) #3
  ✓ it creates unique test case names - count

   PASS  Tests\Features\Depends
  ✓ first
  ✓ second
  ✓ depends
  ✓ depends with ...params
  ✓ depends with defined arguments
  ✓ depends run test only once

   PASS  Tests\Features\Exceptions
  ✓ it gives access the the underlying expectException
  ✓ it catch exceptions
  ✓ it catch exceptions and messages

   PASS  Tests\Features\Helpers
  ✓ it can set/get properties on $this
  ✓ it throws error if property do not exist
  ✓ it allows to call underlying protected/private methods
  ✓ it throws error if method do not exist

   PASS  Tests\Features\HigherOrderTests
  ✓ it proxies calls to object

   PASS  Tests\Features\It
  ✓ it is a test
  ✓ it is a higher order message test

   PASS  Tests\Features\Macro
  ✓ it can call chained macro method
  ✓ it will throw exception from call if no macro exists

   PASS  Tests\Features\Mocks
  ✓ it has bar

   PASS  Tests\Features\PendingHigherOrderTests
  ✓ get 'foo' → get 'bar' → assertTrue true
  ✓ get 'foo' → assertTrue true

   WARN  Tests\Features\Skip
  ✓ it do not skips
  s it skips with truthy
  s it skips with truthy condition by default
  s it skips with message → skipped because bar
  s it skips with truthy closure condition
  ✓ it do not skips with falsy closure condition
  s it skips with condition and message → skipped because foo

   PASS  Tests\Features\Test
  ✓ a test
  ✓ higher order message test

   PASS  Tests\Fixtures\DirectoryWithTests\ExampleTest
  ✓ it example 1

   PASS  Tests\Fixtures\ExampleTest
  ✓ it example 2

   PASS  Tests\PHPUnit\CustomTestCase\UsesPerDirectory
  ✓ closure was bound to CustomTestCase

   PASS  Tests\PHPUnit\CustomTestCaseInSubFolders\SubFolder\SubFolder\UsesPerSubDirectory
  ✓ closure was bound to CustomTestCase

   PASS  Tests\PHPUnit\CustomTestCaseInSubFolders\SubFolder2\UsesPerFile
  ✓ custom traits can be used
  ✓ trait applied in this file

   PASS  Tests\Playground
  ✓ basic

   PASS  Tests\Plugins\Traits
  ✓ it allows global uses
  ✓ it allows multiple global uses registered in the same path

   PASS  Tests\Unit\Actions\AddsDefaults
  ✓ it sets defaults
  ✓ it does not override options

   PASS  Tests\Unit\Actions\AddsTests
  ✓ default php unit tests
  ✓ it removes warnings

   PASS  Tests\Unit\Actions\ValidatesConfiguration
  ✓ it throws exception when configuration not found
  ✓ it throws exception when `process isolation` is true
  ✓ it do not throws exception when `process isolation` is false

   PASS  Tests\Unit\Support\Backtrace
  ✓ it gets file name from called file

   PASS  Tests\Unit\Support\Container
  ✓ it exists
  ✓ it gets an instance
  ✓ autowire
  ✓ it creates an instance and resolves parameters
  ✓ it creates an instance and resolves also sub parameters
  ✓ it can resolve builtin value types
  ✓ it cannot resolve a parameter without type

   PASS  Tests\Unit\Support\Reflection
  ✓ it gets file name from closure
  ✓ it gets property values

   PASS  Tests\Unit\TestSuite
  ✓ it does not allow to add the same test description twice

   PASS  Tests\Visual\SingleTestOrDirectory
  ✓ allows to run a single test
  ✓ allows to run a directory
  ✓ it has ascii chars
  ✓ it disable decorating printer when colors is set to never

   WARN  Tests\Visual\Success
  s visual snapshot of test suite on success

<<<<<<< HEAD
  Tests:  6 skipped, 88 passed
  Time:   3.53s
=======
  Tests:  6 skipped, 92 passed
  Time:   3.40s
>>>>>>> 15edde8e
<|MERGE_RESOLUTION|>--- conflicted
+++ resolved
@@ -163,10 +163,5 @@
    WARN  Tests\Visual\Success
   s visual snapshot of test suite on success
 
-<<<<<<< HEAD
-  Tests:  6 skipped, 88 passed
-  Time:   3.53s
-=======
-  Tests:  6 skipped, 92 passed
-  Time:   3.40s
->>>>>>> 15edde8e
+  Tests:  6 skipped, 94 passed
+  Time:   3.73s