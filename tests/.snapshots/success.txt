--- conflicted
+++ resolved
@@ -161,10 +161,5 @@
    WARN  Tests\Visual\Success
   s visual snapshot of test suite on success
 
-<<<<<<< HEAD
   Tests:  1 warnings, 7 skipped, 85 passed
   Time:   2.65s
-=======
-  Tests:  6 skipped, 86 passed
-  Time:   3.58s
->>>>>>> f7a3fa15
