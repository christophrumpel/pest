--- conflicted
+++ resolved
@@ -432,8 +432,8 @@
 
    PASS  Tests\Features\PendingHigherOrderTests
   ✓ get 'foo'
-  ✓ get 'foo' → get 'bar' → expect true → toBeTrue 
-  ✓ get 'foo' → expect true → toBeTrue 
+  ✓ get 'foo' → get 'bar' → expect true → toBeTrue
+  ✓ get 'foo' → expect true → toBeTrue
 
    WARN  Tests\Features\Skip
   ✓ it do not skips
@@ -582,9 +582,4 @@
   ✓ it is a test
   ✓ it uses correct parent class
 
-<<<<<<< HEAD
-  Tests:  4 incompleted, 7 skipped, 364 passed
-=======
   Tests:  4 incompleted, 7 skipped, 365 passed
->>>>>>> 328427bf
-  