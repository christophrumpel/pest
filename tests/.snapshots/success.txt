
   PASS  Tests\CustomTestCase\ExecutedTest
  ✓ that gets executed

   PASS  Tests\Features\AfterAll
  ✓ deletes file after all

   PASS  Tests\Features\AfterEach
  ✓ it does not get executed before the test
  ✓ it gets executed after the test

   PASS  Tests\Features\BeforeAll
  ✓ it gets executed before tests
  ✓ it do not get executed before each test

   PASS  Tests\Features\BeforeEach
  ✓ it gets executed before each test
  ✓ it gets executed before each test once again

   PASS  Tests\Features\Coverage
  ✓ it has plugin
  ✓ it adds coverage if --coverage exist
  ✓ it adds coverage if --min exist
  ✓ it generates coverage based on file input

   PASS  Tests\Features\Datasets
  ✓ it throws exception if dataset does not exist
  ✓ it throws exception if dataset already exist
  ✓ it sets closures
  ✓ it sets arrays
  ✓ it gets bound to test case object with ('a')
  ✓ it gets bound to test case object with ('b')
  ✓ it truncates the description with ('FoooFoooFoooFoooFoooFoooFoooF...ooFooo')
  ✓ lazy datasets with (1)
  ✓ lazy datasets with (2)
  ✓ lazy datasets did the job right
  ✓ eager datasets with (1)
  ✓ eager datasets with (2)
  ✓ eager datasets did the job right
  ✓ lazy registered datasets with (1)
  ✓ lazy registered datasets with (2)
  ✓ lazy registered datasets did the job right
  ✓ eager registered datasets with (1)
  ✓ eager registered datasets with (2)
  ✓ eager registered datasets did the job right
  ✓ eager wrapped registered datasets with (1)
  ✓ eager wrapped registered datasets with (2)
  ✓ eager registered wrapped datasets did the job right
  ✓ named datasets with data set "one"
  ✓ named datasets with data set "two"
  ✓ named datasets did the job right
  ✓ lazy named datasets with (Bar Object (...))
  ✓ it creates unique test case names with ('Name 1', Pest\Plugin Object (), true) #1
  ✓ it creates unique test case names with ('Name 1', Pest\Plugin Object (), true) #2
  ✓ it creates unique test case names with ('Name 1', Pest\Plugin Object (), false)
  ✓ it creates unique test case names with ('Name 2', Pest\Plugin Object (), false)
  ✓ it creates unique test case names with ('Name 2', Pest\Plugin Object (), true)
  ✓ it creates unique test case names with ('Name 1', Pest\Plugin Object (), true) #3
  ✓ it creates unique test case names - count
  ✓ lazy multiple datasets with (1) / (3)
  ✓ lazy multiple datasets with (1) / (4)
  ✓ lazy multiple datasets with (2) / (3)
  ✓ lazy multiple datasets with (2) / (4)
  ✓ lazy multiple datasets did the job right
  ✓ eager multiple datasets with (1) / (3)
  ✓ eager multiple datasets with (1) / (4)
  ✓ eager multiple datasets with (2) / (3)
  ✓ eager multiple datasets with (2) / (4)
  ✓ eager multiple datasets did the job right
  ✓ lazy registered multiple datasets with (1) / (1)
  ✓ lazy registered multiple datasets with (1) / (2)
  ✓ lazy registered multiple datasets with (2) / (1)
  ✓ lazy registered multiple datasets with (2) / (2)
  ✓ lazy registered multiple datasets did the job right
  ✓ eager registered multiple datasets with (1) / (1)
  ✓ eager registered multiple datasets with (1) / (2)
  ✓ eager registered multiple datasets with (2) / (1)
  ✓ eager registered multiple datasets with (2) / (2)
  ✓ eager registered multiple datasets did the job right
  ✓ eager wrapped registered multiple datasets with (1) / (1)
  ✓ eager wrapped registered multiple datasets with (1) / (2)
  ✓ eager wrapped registered multiple datasets with (2) / (1)
  ✓ eager wrapped registered multiple datasets with (2) / (2)
  ✓ eager wrapped registered multiple datasets did the job right
  ✓ named multiple datasets with data set "one" / data set "three"
  ✓ named multiple datasets with data set "one" / data set "four"
  ✓ named multiple datasets with data set "two" / data set "three"
  ✓ named multiple datasets with data set "two" / data set "four"
  ✓ named multiple datasets did the job right
  ✓ more than two datasets with (1) / (3) / (5)
  ✓ more than two datasets with (1) / (3) / (6)
  ✓ more than two datasets with (1) / (4) / (5)
  ✓ more than two datasets with (1) / (4) / (6)
  ✓ more than two datasets with (2) / (3) / (5)
  ✓ more than two datasets with (2) / (3) / (6)
  ✓ more than two datasets with (2) / (4) / (5)
  ✓ more than two datasets with (2) / (4) / (6)
  ✓ more than two datasets did the job right

   PASS  Tests\Features\Exceptions
  ✓ it gives access the the underlying expectException
  ✓ it catch exceptions
  ✓ it catch exceptions and messages
  ✓ it can just define the message

   PASS  Tests\Features\Expect\HigherOrder\methods
  ✓ it can access methods
  ✓ it can access multiple methods
  ✓ it works with not
  ✓ it can accept arguments
  ✓ it works with each
  ✓ it works inside of each
  ✓ it works with sequence
  ✓ it can compose complex expectations
  ✓ it can handle nested method calls
  ✓ it works with higher order tests

   PASS  Tests\Features\Expect\HigherOrder\methodsAndProperties
  ✓ it can access methods and properties
  ✓ it can handle nested methods and properties
  ✓ it works with higher order tests
  ✓ it can start a new higher order expectation using the and syntax
  ✓ it can start a new higher order expectation using the and syntax in higher order tests

   PASS  Tests\Features\Expect\HigherOrder\properties
  ✓ it allows properties to be accessed from the value
  ✓ it can access multiple properties from the value
  ✓ it works with not
  ✓ it works with each
  ✓ it works inside of each
  ✓ it works with sequence
  ✓ it can compose complex expectations
  ✓ it works with objects
  ✓ it works with nested properties
  ✓ it works with higher order tests

   PASS  Tests\Features\Expect\each
  ✓ an exception is thrown if the the type is not iterable
  ✓ it expects on each item
  ✓ it chains expectations on each item
  ✓ opposite expectations on each item
  ✓ chained opposite and non-opposite expectations
  ✓ it can add expectations via "and"
  ✓ it accepts callables

   PASS  Tests\Features\Expect\extend
  ✓ it macros true is true
  ✓ it macros false is not true
  ✓ it macros true is true with argument
  ✓ it macros false is not true with argument

   PASS  Tests\Features\Expect\json
  ✓ it properly parses json string
  ✓ fails with broken json string

   PASS  Tests\Features\Expect\not
  ✓ not property calls

   PASS  Tests\Features\Expect\ray
  ✓ ray calls do not fail when ray is not installed

   PASS  Tests\Features\Expect\sequence
  ✓ an exception is thrown if the the type is not iterable
  ✓ allows for sequences of checks to be run on iterable data
  ✓ loops back to the start if it runs out of sequence items
  ✓ it works if the number of items in the iterable is smaller than the number of expectations
  ✓ it works with associative arrays
  ✓ it can be passed non-callable values
  ✓ it can be passed a mixture of value types

   PASS  Tests\Features\Expect\toBe
  ✓ strict comparisons
  ✓ failures
  ✓ not failures

   PASS  Tests\Features\Expect\toBeArray
  ✓ pass
  ✓ failures
  ✓ not failures

   PASS  Tests\Features\Expect\toBeBool
  ✓ pass
  ✓ failures
  ✓ not failures

   PASS  Tests\Features\Expect\toBeCallable
  ✓ pass
  ✓ failures
  ✓ not failures

   PASS  Tests\Features\Expect\toBeDirectory
  ✓ pass
  ✓ failures
  ✓ not failures

   PASS  Tests\Features\Expect\toBeEmpty
  ✓ pass
  ✓ failures
  ✓ not failures

   PASS  Tests\Features\Expect\toBeFalse
  ✓ strict comparisons
  ✓ failures
  ✓ not failures

   PASS  Tests\Features\Expect\toBeFile
  ✓ pass
  ✓ failures
  ✓ not failures

   PASS  Tests\Features\Expect\toBeFloat
  ✓ pass
  ✓ failures
  ✓ not failures

   PASS  Tests\Features\Expect\toBeGreatherThan
  ✓ passes
  ✓ failures
  ✓ not failures

   PASS  Tests\Features\Expect\toBeGreatherThanOrEqual
  ✓ passes
  ✓ failures
  ✓ not failures

   PASS  Tests\Features\Expect\toBeIn
  ✓ passes
  ✓ failures
  ✓ not failures

   PASS  Tests\Features\Expect\toBeInfinite
  ✓ pass
  ✓ failures
  ✓ not failures

   PASS  Tests\Features\Expect\toBeInstanceOf
  ✓ pass
  ✓ failures
  ✓ not failures

   PASS  Tests\Features\Expect\toBeInt
  ✓ pass
  ✓ failures
  ✓ not failures

   PASS  Tests\Features\Expect\toBeIterable
  ✓ pass
  ✓ failures
  ✓ not failures

   PASS  Tests\Features\Expect\toBeJson
  ✓ pass
  ✓ failures
  ✓ not failures

   PASS  Tests\Features\Expect\toBeLessThan
  ✓ passes
  ✓ failures
  ✓ not failures

   PASS  Tests\Features\Expect\toBeLessThanOrEqual
  ✓ passes
  ✓ failures
  ✓ not failures

   PASS  Tests\Features\Expect\toBeNAN
  ✓ pass
  ✓ failures
  ✓ not failures

   PASS  Tests\Features\Expect\toBeNull
  ✓ pass
  ✓ failures
  ✓ not failures

   PASS  Tests\Features\Expect\toBeNumeric
  ✓ pass
  ✓ failures
  ✓ not failures

   PASS  Tests\Features\Expect\toBeObject
  ✓ pass
  ✓ failures
  ✓ not failures

   PASS  Tests\Features\Expect\toBeReadableDirectory
  ✓ pass
  ✓ failures
  ✓ not failures

   PASS  Tests\Features\Expect\toBeReadableFile
  ✓ pass
  ✓ failures
  ✓ not failures

   PASS  Tests\Features\Expect\toBeResource
  ✓ pass
  ✓ failures
  ✓ not failures

   PASS  Tests\Features\Expect\toBeScalar
  ✓ pass
  ✓ failures
  ✓ not failures

   PASS  Tests\Features\Expect\toBeString
  ✓ pass
  ✓ failures
  ✓ not failures

   PASS  Tests\Features\Expect\toBeTrue
  ✓ strict comparisons
  ✓ failures
  ✓ not failures

   PASS  Tests\Features\Expect\toBeWritableDirectory
  ✓ pass
  ✓ failures
  ✓ not failures

   PASS  Tests\Features\Expect\toBeWritableFile
  ✓ pass
  ✓ failures
  ✓ not failures

   PASS  Tests\Features\Expect\toContain
  ✓ passes strings
  ✓ passes strings with multiple needles
  ✓ passes arrays
  ✓ passes arrays with multiple needles
  ✓ passes with array needles
  ✓ failures
  ✓ failures with multiple needles (all failing)
  ✓ failures with multiple needles (some failing)
  ✓ not failures
  ✓ not failures with multiple needles (all failing)
  ✓ not failures with multiple needles (some failing)

   PASS  Tests\Features\Expect\toEndWith
  ✓ pass
  ✓ failures
  ✓ not failures

   PASS  Tests\Features\Expect\toEqual
  ✓ pass
  ✓ failures
  ✓ not failures

   PASS  Tests\Features\Expect\toEqualCanonicalizing
  ✓ pass
  ✓ failures
  ✓ not failures

   PASS  Tests\Features\Expect\toEqualWithDelta
  ✓ pass
  ✓ failures
  ✓ not failures

   PASS  Tests\Features\Expect\toHaveCount
  ✓ pass
  ✓ failures
  ✓ not failures

   PASS  Tests\Features\Expect\toHaveKey
  ✓ pass
  ✓ pass with nested key
  ✓ pass with plain key with dots
  ✓ pass with value check
  ✓ pass with value check and nested key
  ✓ pass with value check and plain key with dots
  ✓ failures
  ✓ failures with nested key
  ✓ failures with plain key with dots
  ✓ fails with wrong value
  ✓ fails with wrong value and nested key
  ✓ fails with wrong value and plain key with dots
  ✓ not failures
  ✓ not failures with nested key
  ✓ not failures with plain key with dots
  ✓ not failures with correct value
  ✓ not failures with correct value and  with nested key
  ✓ not failures with correct value and  with plain key with dots

   PASS  Tests\Features\Expect\toHaveKeys
  ✓ pass
  ✓ failures
  ✓ not failures

   PASS  Tests\Features\Expect\toHaveProperty
  ✓ pass
  ✓ failures
  ✓ not failures

   PASS  Tests\Features\Expect\toMatch
  ✓ pass
  ✓ failures
  ✓ not failures

   PASS  Tests\Features\Expect\toMatchArray
  ✓ pass
  ✓ failures
  ✓ not failures

   PASS  Tests\Features\Expect\toMatchConstraint
  ✓ pass
  ✓ failures
  ✓ not failures

   PASS  Tests\Features\Expect\toMatchObject
  ✓ pass
  ✓ failures
  ✓ not failures

   PASS  Tests\Features\Expect\toStartWith
  ✓ pass
  ✓ failures
  ✓ not failures

   PASS  Tests\Features\Helpers
  ✓ it can set/get properties on $this
  ✓ it throws error if property do not exist
  ✓ it allows to call underlying protected/private methods
  ✓ it throws error if method do not exist
  ✓ it can forward unexpected calls to any global function
  ✓ it can use helpers from helpers file

   PASS  Tests\Features\HigherOrderTests
  ✓ it proxies calls to object
  ✓ it is capable doing multiple assertions
  ✓ it resolves expect callables correctly
  ✓ does not treat method names as callables
  ✓ it can tap into the test
  ✓ it can pass datasets into the expect callables with (1, 2, 3)
  ✓ it can pass datasets into the tap callable with (1, 2, 3)
  ✓ it can pass shared datasets into callables with (1)
  ✓ it can pass shared datasets into callables with (2)

   WARN  Tests\Features\Incompleted
  … incompleted
  … it is incompleted
  … it is incompleted even with method calls like skip
  … it is incompleted even with method calls like group
  ✓ it is not incompleted because of expect
  ✓ it is not incompleted because of assert
  ✓ it is not incompleted because of test with assertions

   PASS  Tests\Features\It
  ✓ it is a test
  ✓ it is a higher order message test

   PASS  Tests\Features\Macro
  ✓ it can call chained macro method
  ✓ it will throw exception from call if no macro exists

   PASS  Tests\Features\PendingHigherOrderTests
  ✓ get 'foo'
  ✓ get 'foo' → get 'bar' → expect true → toBeTrue 
  ✓ get 'foo' → expect true → toBeTrue 

   WARN  Tests\Features\Skip
  ✓ it do not skips
  - it skips with truthy
  - it skips with truthy condition by default
  - it skips with message → skipped because bar
  - it skips with truthy closure condition
  ✓ it do not skips with falsy closure condition
  - it skips with condition and message → skipped because foo
  - it skips when skip after assertion
  - it can use something in the test case as a condition → This test was skipped
  - it can user higher order callables and skip

   PASS  Tests\Features\Test
  ✓ a test
  ✓ higher order message test

   PASS  Tests\Fixtures\DirectoryWithTests\ExampleTest
  ✓ it example 1

   PASS  Tests\Fixtures\ExampleTest
  ✓ it example 2

   PASS  Tests\Hooks\AfterAllTest
  ✓ global afterAll execution order
  ✓ it only gets called once per file

   PASS  Tests\Hooks\AfterEachTest
  ✓ global afterEach execution order

   PASS  Tests\Hooks\BeforeAllTest
  ✓ global beforeAll execution order
  ✓ it only gets called once per file

   PASS  Tests\Hooks\BeforeEachTest
  ✓ global beforeEach execution order

   PASS  Tests\PHPUnit\CustomAffixes\InvalidTestName
  ✓ it runs file names like `@#$%^&()-_=+.php`

   PASS  Tests\PHPUnit\CustomAffixes\ATestWithSpaces
  ✓ it runs file names like `A Test With Spaces.php`

   PASS  Tests\PHPUnit\CustomAffixes\AdditionalFileExtensionspec
  ✓ it runs file names like `AdditionalFileExtension.spec.php`

   PASS  Tests\PHPUnit\CustomAffixes\FolderWithAn\ExampleTest
  ✓ custom traits can be used
  ✓ trait applied in this file

   PASS  Tests\PHPUnit\CustomAffixes\ManyExtensionsclasstest
  ✓ it runs file names like `ManyExtensions.class.test.php`

   PASS  Tests\PHPUnit\CustomAffixes\TestCaseWithQuotes
  ✓ it runs file names like `Test 'Case' With Quotes.php`

   PASS  Tests\PHPUnit\CustomAffixes\kebabcasespec
  ✓ it runs file names like `kebab-case-spec.php`

   PASS  Tests\PHPUnit\CustomAffixes\snakecasespec
  ✓ it runs file names like `snake_case_spec.php`

   PASS  Tests\PHPUnit\CustomTestCase\UsesPerDirectory
  ✓ closure was bound to CustomTestCase

   PASS  Tests\PHPUnit\CustomTestCaseInSubFolders\SubFolder\SubFolder\UsesPerSubDirectory
  ✓ closure was bound to CustomTestCase

   PASS  Tests\PHPUnit\CustomTestCaseInSubFolders\SubFolder2\UsesPerFile
  ✓ custom traits can be used
  ✓ trait applied in this file

   PASS  Tests\Playground
  ✓ basic

   PASS  Tests\Plugins\Traits
  ✓ it allows global uses
  ✓ it allows multiple global uses registered in the same path

   PASS  Tests\Unit\Actions\AddsDefaults
  ✓ it sets defaults
  ✓ it does not override options

   PASS  Tests\Unit\Actions\AddsTests
  ✓ default php unit tests
  ✓ it removes warnings

   PASS  Tests\Unit\Actions\ValidatesConfiguration
  ✓ it throws exception when configuration not found
  ✓ it throws exception when `process isolation` is true
  ✓ it do not throws exception when `process isolation` is false

   PASS  Tests\Unit\Console\Help
  ✓ it outputs the help information when --help is used

   PASS  Tests\Unit\Datasets
  ✓ it show only the names of named datasets in their description
  ✓ it show the actual dataset of non-named datasets in their description
  ✓ it show only the names of multiple named datasets in their description
  ✓ it show the actual dataset of multiple non-named datasets in their description
  ✓ it show the correct description for mixed named and not-named datasets

   PASS  Tests\Unit\Plugins\Version
  ✓ it outputs the version when --version is used
  ✓ it do not outputs version when --version is not used

   PASS  Tests\Unit\Support\Backtrace
  ✓ it gets file name from called file

   PASS  Tests\Unit\Support\Container
  ✓ it exists
  ✓ it gets an instance
  ✓ autowire
  ✓ it creates an instance and resolves parameters
  ✓ it creates an instance and resolves also sub parameters
  ✓ it can resolve builtin value types
  ✓ it cannot resolve a parameter without type

   PASS  Tests\Unit\Support\Reflection
  ✓ it gets file name from closure
  ✓ it gets property values

   PASS  Tests\Unit\TestSuite
  ✓ it does not allow to add the same test description twice
  ✓ it alerts users about tests with arguments but no input

   PASS  Tests\Visual\Help
  ✓ visual snapshot of help command output

   PASS  Tests\Visual\JUnit
  ✓ it is can successfully call all public methods

   PASS  Tests\Visual\SingleTestOrDirectory
  ✓ allows to run a single test
  ✓ allows to run a directory
  ✓ it has ascii chars
  ✓ it disable decorating printer when colors is set to never

   WARN  Tests\Visual\Success
  - visual snapshot of test suite on success

   PASS  Tests\Visual\TeamCity
  ✓ it is can successfully call all public methods

   PASS  Tests\Features\Depends
  ✓ first
  ✓ second
  ✓ it asserts true is true
  ✓ depends
  ✓ depends with ...params
  ✓ depends with defined arguments
  ✓ depends run test only once
  ✓ depends works with the correct test name

   PASS  Tests\Features\DependsInheritance
  ✓ it is a test
  ✓ it uses correct parent class

<<<<<<< HEAD
  Tests:  4 incompleted, 9 skipped, 383 passed
=======
  Tests:  4 incompleted, 9 skipped, 388 passed
>>>>>>> 2d2a83e9
  <|MERGE_RESOLUTION|>--- conflicted
+++ resolved
@@ -585,9 +585,6 @@
    PASS  Tests\Visual\Help
   ✓ visual snapshot of help command output
 
-   PASS  Tests\Visual\JUnit
-  ✓ it is can successfully call all public methods
-
    PASS  Tests\Visual\SingleTestOrDirectory
   ✓ allows to run a single test
   ✓ allows to run a directory
@@ -596,9 +593,6 @@
 
    WARN  Tests\Visual\Success
   - visual snapshot of test suite on success
-
-   PASS  Tests\Visual\TeamCity
-  ✓ it is can successfully call all public methods
 
    PASS  Tests\Features\Depends
   ✓ first
@@ -614,9 +608,5 @@
   ✓ it is a test
   ✓ it uses correct parent class
 
-<<<<<<< HEAD
-  Tests:  4 incompleted, 9 skipped, 383 passed
-=======
   Tests:  4 incompleted, 9 skipped, 388 passed
->>>>>>> 2d2a83e9
   