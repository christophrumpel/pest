--- conflicted
+++ resolved
@@ -143,10 +143,5 @@
    WARN  Tests\Visual\Success
   s visual snapshot of test suite on success
 
-<<<<<<< HEAD
   Tests:  6 skipped, 78 passed
-  Time:   3.37s
-=======
-  Tests:  6 skipped, 76 passed
-  Time:   3.32s
->>>>>>> 9899b3c3
+  Time:   3.40s