--- conflicted
+++ resolved
@@ -135,10 +135,5 @@
    WARN  Tests\Visual\Success
   s visual snapshot of test suite on success
 
-<<<<<<< HEAD
   Tests:  6 skipped, 72 passed
-  Time:   2.89s
-=======
-  Tests:  6 skipped, 71 passed
-  Time:   2.96s
->>>>>>> f5f717f1
+  Time:   2.89s